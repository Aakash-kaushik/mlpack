--- conflicted
+++ resolved
@@ -23,20 +23,12 @@
 
     sudo apt-get install -y --allow-unauthenticated libopenblas-dev liblapack-dev g++ libboost1.70-dev libarmadillo-dev xz-utils
 
-<<<<<<< HEAD
     if [ "$(binding)" == "python" ]; then
-      sudo /opt/hostedtoolcache/Python/3.7.8/x64/bin/python3 -m pip install "Cython>0.24"
-      sudo /opt/hostedtoolcache/Python/3.7.8/x64/bin/python3 -m pip install --upgrade --ignore-installed setuptools
-      sudo /opt/hostedtoolcache/Python/3.7.8/x64/bin/python3 -m pip install pandas
+      /usr/bin/python3 -m pip install --upgrade pip
+      /usr/bin/python3 -m pip install --upgrade --ignore-installed setuptools cython pandas
     fi
 
     if [ "a$(julia.version)" != "a" ]; then
-=======
-    /usr/bin/python3 -m pip install --upgrade pip
-    /usr/bin/python3 -m pip install --upgrade --ignore-installed setuptools cython pandas
-
-    if [ 'a$(julia.version)' != 'a' ]; then
->>>>>>> c1ababac
       wget https://julialang-s3.julialang.org/bin/linux/x64/1.3/julia-1.3.0-linux-x86_64.tar.gz
       sudo tar -C /opt/ -xvpf julia-1.3.0-linux-x86_64.tar.gz
     fi
