--- conflicted
+++ resolved
@@ -152,9 +152,6 @@
     scores(0),
     treeNeedsReset(false)
 {
-  // Update naive, singleMode and greedy flags according to searchMode.
-  UpdateSearchModeFlags();
-
   if (epsilon < 0)
     throw std::invalid_argument("epsilon must be non-negative");
 }
@@ -184,14 +181,6 @@
     scores(0),
     treeNeedsReset(false)
 {
-<<<<<<< HEAD
-  // Update naive, singleMode and greedy flags according to searchMode.
-  UpdateSearchModeFlags();
-
-=======
-  if (mode == NAIVE_MODE)
-    throw std::invalid_argument("invalid constructor for naive mode");
->>>>>>> 211ec7bc
   if (epsilon < 0)
     throw std::invalid_argument("epsilon must be non-negative");
 }
@@ -347,43 +336,10 @@
          template<typename> class DualTreeTraversalType,
          template<typename> class SingleTreeTraversalType>
 void NeighborSearch<SortPolicy, MetricType, MatType, TreeType,
-DualTreeTraversalType, SingleTreeTraversalType>::Train(Tree* referenceTree)
-{
-  if (searchMode == NAIVE_MODE)
-    throw std::invalid_argument("cannot train on given reference tree when "
-        "naive search (without trees) is desired");
-
-  if (treeOwner && this->referenceTree)
-  {
-    oldFromNewReferences.clear();
-    delete this->referenceTree;
-  }
-
-  if (setOwner && referenceSet)
-    delete this->referenceSet;
-
-  this->referenceTree = referenceTree;
-  this->referenceSet = &referenceTree->Dataset();
-  treeOwner = false;
-  setOwner = false;
-}
-
-template<typename SortPolicy,
-         typename MetricType,
-         typename MatType,
-         template<typename TreeMetricType,
-                  typename TreeStatType,
-                  typename TreeMatType> class TreeType,
-         template<typename> class DualTreeTraversalType,
-         template<typename> class SingleTreeTraversalType>
-void NeighborSearch<SortPolicy, MetricType, MatType, TreeType,
 DualTreeTraversalType, SingleTreeTraversalType>::Train(
     const Tree& referenceTree)
 {
-  // Update searchMode according to naive, singleMode and greedy flags.
-  UpdateSearchMode();
-
-  if (naive)
+  if (searchMode == NAIVE_MODE)
     throw std::invalid_argument("cannot train on given reference tree when "
         "naive search (without trees) is desired");
 
@@ -413,10 +369,7 @@
 void NeighborSearch<SortPolicy, MetricType, MatType, TreeType,
 DualTreeTraversalType, SingleTreeTraversalType>::Train(Tree&& referenceTree)
 {
-  // Update searchMode according to naive, singleMode and greedy flags.
-  UpdateSearchMode();
-
-  if (naive)
+  if (searchMode == NAIVE_MODE)
     throw std::invalid_argument("cannot train on given reference tree when "
         "naive search (without trees) is desired");
 
@@ -662,37 +615,12 @@
          template<typename> class SingleTreeTraversalType>
 void NeighborSearch<SortPolicy, MetricType, MatType, TreeType,
 DualTreeTraversalType, SingleTreeTraversalType>::Search(
-    Tree* queryTree,
-    const size_t k,
-    arma::Mat<size_t>& neighbors,
-    arma::mat& distances,
-    bool sameSet)
-{
-<<<<<<< HEAD
-  Search(*queryTree, k, neighbors, distances, sameSet);
-}
-
-template<typename SortPolicy,
-         typename MetricType,
-         typename MatType,
-         template<typename TreeMetricType,
-                  typename TreeStatType,
-                  typename TreeMatType> class TreeType,
-         template<typename> class DualTreeTraversalType,
-         template<typename> class SingleTreeTraversalType>
-void NeighborSearch<SortPolicy, MetricType, MatType, TreeType,
-DualTreeTraversalType, SingleTreeTraversalType>::Search(
     Tree& queryTree,
     const size_t k,
     arma::Mat<size_t>& neighbors,
     arma::mat& distances,
     bool sameSet)
 {
-  // Update searchMode.
-  UpdateSearchMode();
-
-=======
->>>>>>> 211ec7bc
   if (k > referenceSet->n_cols)
   {
     std::stringstream ss;
