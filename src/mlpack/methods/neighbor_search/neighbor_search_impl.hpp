/**
 * @file neighbor_search_impl.hpp
 * @author Ryan Curtin
 *
 * Implementation of Neighbor-Search class to perform all-nearest-neighbors on
 * two specified data sets.
 *
 * mlpack is free software; you may redistribute it and/or modify it under the
 * terms of the 3-clause BSD license.  You should have received a copy of the
 * 3-clause BSD license along with mlpack.  If not, see
 * http://www.opensource.org/licenses/BSD-3-Clause for more information.
 */
#ifndef MLPACK_METHODS_NEIGHBOR_SEARCH_NEIGHBOR_SEARCH_IMPL_HPP
#define MLPACK_METHODS_NEIGHBOR_SEARCH_NEIGHBOR_SEARCH_IMPL_HPP

#include <mlpack/prereqs.hpp>
#include <mlpack/core/tree/greedy_single_tree_traverser.hpp>
#include "neighbor_search_rules.hpp"
#include <mlpack/core/tree/spill_tree/is_spill_tree.hpp>

namespace mlpack {
namespace neighbor {

//! Call the tree constructor that does mapping.
template<typename MatType, typename TreeType>
TreeType* BuildTree(
    const MatType& dataset,
    std::vector<size_t>& oldFromNew,
    typename std::enable_if_t<
        tree::TreeTraits<TreeType>::RearrangesDataset, TreeType
    >* = 0)
{
  return new TreeType(dataset, oldFromNew);
}

//! Call the tree constructor that does not do mapping.
template<typename MatType, typename TreeType>
TreeType* BuildTree(
    const MatType& dataset,
    const std::vector<size_t>& /* oldFromNew */,
    const typename std::enable_if_t<
        !tree::TreeTraits<TreeType>::RearrangesDataset, TreeType
    >* = 0)
{
  return new TreeType(dataset);
}

//! Call the tree construct that does mapping.
template<typename MatType, typename TreeType>
TreeType* BuildTree(
    MatType&& dataset,
    std::vector<size_t>& oldFromNew,
    typename std::enable_if_t<
        tree::TreeTraits<TreeType>::RearrangesDataset, TreeType
    >* = 0)
{
  return new TreeType(std::move(dataset), oldFromNew);
}

//! Call the tree constructor that does not do mapping.
template<typename MatType, typename TreeType>
TreeType* BuildTree(
    MatType&& dataset,
    std::vector<size_t>& /* oldFromNew */,
    typename std::enable_if_t<
        !tree::TreeTraits<TreeType>::RearrangesDataset, TreeType
    >* = 0)
{
  return new TreeType(std::move(dataset));
}

// Construct the object.
template<typename SortPolicy,
         typename MetricType,
         typename MatType,
         template<typename TreeMetricType,
                  typename TreeStatType,
                  typename TreeMatType> class TreeType,
         template<typename> class DualTreeTraversalType,
         template<typename> class SingleTreeTraversalType>
NeighborSearch<SortPolicy, MetricType, MatType, TreeType, DualTreeTraversalType,
SingleTreeTraversalType>::NeighborSearch(const MatType& referenceSetIn,
                                         const NeighborSearchMode mode,
                                         const double epsilon,
                                         const MetricType metric) :
    referenceTree(mode == NAIVE_MODE ? NULL :
        BuildTree<MatType, Tree>(referenceSetIn, oldFromNewReferences)),
    referenceSet(mode == NAIVE_MODE ? &referenceSetIn :
        &referenceTree->Dataset()),
    treeOwner(mode != NAIVE_MODE),
    setOwner(false),
    searchMode(mode),
    epsilon(epsilon),
    metric(metric),
    baseCases(0),
    scores(0),
    treeNeedsReset(false)
{
  if (epsilon < 0)
    throw std::invalid_argument("epsilon must be non-negative");
}

// Construct the object.
template<typename SortPolicy,
         typename MetricType,
         typename MatType,
         template<typename TreeMetricType,
                  typename TreeStatType,
                  typename TreeMatType> class TreeType,
         template<typename> class DualTreeTraversalType,
         template<typename> class SingleTreeTraversalType>
NeighborSearch<SortPolicy, MetricType, MatType, TreeType, DualTreeTraversalType,
SingleTreeTraversalType>::NeighborSearch(MatType&& referenceSetIn,
                                         const NeighborSearchMode mode,
                                         const double epsilon,
                                         const MetricType metric) :
    referenceTree(mode == NAIVE_MODE ? NULL :
        BuildTree<MatType, Tree>(std::move(referenceSetIn),
                                 oldFromNewReferences)),
    referenceSet(mode == NAIVE_MODE ? new MatType(std::move(referenceSetIn)) :
        &referenceTree->Dataset()),
    treeOwner(mode != NAIVE_MODE),
    setOwner(mode == NAIVE_MODE),
    searchMode(mode),
    epsilon(epsilon),
    metric(metric),
    baseCases(0),
    scores(0),
    treeNeedsReset(false)
{
  if (epsilon < 0)
    throw std::invalid_argument("epsilon must be non-negative");
}

// Construct the object.
template<typename SortPolicy,
         typename MetricType,
         typename MatType,
         template<typename TreeMetricType,
                  typename TreeStatType,
                  typename TreeMatType> class TreeType,
         template<typename> class DualTreeTraversalType,
         template<typename> class SingleTreeTraversalType>
NeighborSearch<SortPolicy, MetricType, MatType, TreeType, DualTreeTraversalType,
SingleTreeTraversalType>::NeighborSearch(const Tree& referenceTree,
                                         const NeighborSearchMode mode,
                                         const double epsilon,
                                         const MetricType metric) :
    referenceTree(new Tree(referenceTree)),
    referenceSet(&this->referenceTree->Dataset()),
    treeOwner(true),
    setOwner(false),
    searchMode(mode),
    epsilon(epsilon),
    metric(metric),
    baseCases(0),
    scores(0),
    treeNeedsReset(false)
{
  if (epsilon < 0)
    throw std::invalid_argument("epsilon must be non-negative");
}

// Construct the object.
template<typename SortPolicy,
         typename MetricType,
         typename MatType,
         template<typename TreeMetricType,
                  typename TreeStatType,
                  typename TreeMatType> class TreeType,
         template<typename> class DualTreeTraversalType,
         template<typename> class SingleTreeTraversalType>
NeighborSearch<SortPolicy, MetricType, MatType, TreeType, DualTreeTraversalType,
SingleTreeTraversalType>::NeighborSearch(Tree&& referenceTree,
                                         const NeighborSearchMode mode,
                                         const double epsilon,
                                         const MetricType metric) :
    referenceTree(new Tree(std::move(referenceTree))),
    referenceSet(&this->referenceTree->Dataset()),
    treeOwner(true),
    setOwner(false),
    searchMode(mode),
    epsilon(epsilon),
    metric(metric),
    baseCases(0),
    scores(0),
    treeNeedsReset(false)
{
  if (epsilon < 0)
    throw std::invalid_argument("epsilon must be non-negative");
}

// Construct the object without a reference dataset.
template<typename SortPolicy,
         typename MetricType,
         typename MatType,
         template<typename TreeMetricType,
                  typename TreeStatType,
                  typename TreeMatType> class TreeType,
         template<typename> class DualTreeTraversalType,
         template<typename> class SingleTreeTraversalType>
NeighborSearch<SortPolicy, MetricType, MatType, TreeType, DualTreeTraversalType,
SingleTreeTraversalType>::NeighborSearch(const NeighborSearchMode mode,
                                         const double epsilon,
                                         const MetricType metric) :
    referenceTree(NULL),
    referenceSet(new MatType()), // Empty matrix.
    treeOwner(false),
    setOwner(true),
    searchMode(mode),
    epsilon(epsilon),
    metric(metric),
    baseCases(0),
    scores(0),
    treeNeedsReset(false)
{
  if (epsilon < 0)
    throw std::invalid_argument("epsilon must be non-negative");

  // Build the tree on the empty dataset, if necessary.
  if (mode != NAIVE_MODE)
  {
    referenceTree = BuildTree<MatType, Tree>(*referenceSet,
        oldFromNewReferences);
    treeOwner = true;
  }
}

<<<<<<< HEAD
=======
// Construct the object.
template<typename SortPolicy,
         typename MetricType,
         typename MatType,
         template<typename TreeMetricType,
                  typename TreeStatType,
                  typename TreeMatType> class TreeType,
         template<typename> class DualTreeTraversalType,
         template<typename> class SingleTreeTraversalType>
NeighborSearch<SortPolicy, MetricType, MatType, TreeType, DualTreeTraversalType,
SingleTreeTraversalType>::NeighborSearch(const MatType& referenceSetIn,
                                         const bool naive,
                                         const bool singleMode,
                                         const double epsilon,
                                         const MetricType metric) :
    referenceTree(naive ? NULL :
        BuildTree<MatType, Tree>(referenceSetIn, oldFromNewReferences)),
    referenceSet(naive ? &referenceSetIn : &referenceTree->Dataset()),
    treeOwner(!naive), // False if a tree was passed.  If naive, then no trees.
    setOwner(false),
    naive(naive),
    singleMode(!naive && singleMode), // No single mode if naive.
    greedy(false),
    epsilon(epsilon),
    metric(metric),
    baseCases(0),
    scores(0),
    treeNeedsReset(false)
{
  // Update searchMode according to naive, singleMode and greedy flags.
  UpdateSearchMode();

  if (epsilon < 0)
    throw std::invalid_argument("epsilon must be non-negative");
}

// Construct the object.
template<typename SortPolicy,
         typename MetricType,
         typename MatType,
         template<typename TreeMetricType,
                  typename TreeStatType,
                  typename TreeMatType> class TreeType,
         template<typename> class DualTreeTraversalType,
         template<typename> class SingleTreeTraversalType>
NeighborSearch<SortPolicy, MetricType, MatType, TreeType, DualTreeTraversalType,
SingleTreeTraversalType>::NeighborSearch(MatType&& referenceSetIn,
                                         const bool naive,
                                         const bool singleMode,
                                         const double epsilon,
                                         const MetricType metric) :
    referenceTree(naive ? NULL :
        BuildTree<MatType, Tree>(std::move(referenceSetIn),
                                 oldFromNewReferences)),
    referenceSet(naive ? new MatType(std::move(referenceSetIn)) :
        &referenceTree->Dataset()),
    treeOwner(!naive),
    setOwner(naive),
    naive(naive),
    singleMode(!naive && singleMode),
    greedy(false),
    epsilon(epsilon),
    metric(metric),
    baseCases(0),
    scores(0),
    treeNeedsReset(false)
{
  // Update searchMode according to naive, singleMode and greedy flags.
  UpdateSearchMode();

  if (epsilon < 0)
    throw std::invalid_argument("epsilon must be non-negative");
}

// Construct the object.
template<typename SortPolicy,
         typename MetricType,
         typename MatType,
         template<typename TreeMetricType,
                  typename TreeStatType,
                  typename TreeMatType> class TreeType,
         template<typename> class DualTreeTraversalType,
         template<typename> class SingleTreeTraversalType>
NeighborSearch<SortPolicy, MetricType, MatType, TreeType, DualTreeTraversalType,
SingleTreeTraversalType>::NeighborSearch(Tree* referenceTree,
                                         const bool singleMode,
                                         const double epsilon,
                                         const MetricType metric) :
    referenceTree(referenceTree),
    referenceSet(&referenceTree->Dataset()),
    treeOwner(false),
    setOwner(false),
    naive(false),
    singleMode(singleMode),
    greedy(false),
    epsilon(epsilon),
    metric(metric),
    baseCases(0),
    scores(0),
    treeNeedsReset(false)
{
  // Update searchMode according to naive, singleMode and greedy flags.
  UpdateSearchMode();

  if (epsilon < 0)
    throw std::invalid_argument("epsilon must be non-negative");
}

// Construct the object without a reference dataset.
template<typename SortPolicy,
         typename MetricType,
         typename MatType,
         template<typename TreeMetricType,
                  typename TreeStatType,
                  typename TreeMatType> class TreeType,
         template<typename> class DualTreeTraversalType,
         template<typename> class SingleTreeTraversalType>
NeighborSearch<SortPolicy, MetricType, MatType, TreeType, DualTreeTraversalType,
SingleTreeTraversalType>::NeighborSearch(const bool naive,
                                         const bool singleMode,
                                         const double epsilon,
                                         const MetricType metric) :
    referenceTree(NULL),
    referenceSet(new MatType()), // Empty matrix.
    treeOwner(false),
    setOwner(true),
    naive(naive),
    singleMode(singleMode),
    greedy(false),
    epsilon(epsilon),
    metric(metric),
    baseCases(0),
    scores(0),
    treeNeedsReset(false)
{
  // Update searchMode according to naive, singleMode and greedy flags.
  UpdateSearchMode();

  if (epsilon < 0)
    throw std::invalid_argument("epsilon must be non-negative");

  // Build the tree on the empty dataset, if necessary.
  if (!naive)
  {
    referenceTree = BuildTree<MatType, Tree>(*referenceSet,
        oldFromNewReferences);
    treeOwner = true;
  }
}

// Copy constructor.
template<typename SortPolicy,
         typename MetricType,
         typename MatType,
         template<typename TreeMetricType,
                  typename TreeStatType,
                  typename TreeMatType> class TreeType,
         template<typename> class DualTreeTraversalType,
         template<typename> class SingleTreeTraversalType>
NeighborSearch<SortPolicy, MetricType, MatType, TreeType, DualTreeTraversalType,
SingleTreeTraversalType>::NeighborSearch(const NeighborSearch& other) :
    oldFromNewReferences(other.oldFromNewReferences),
    referenceTree(other.referenceTree ? new Tree(*other.referenceTree) : NULL),
    referenceSet(other.referenceTree ? &referenceTree->Dataset() :
        new MatType(*other.referenceSet)),
    treeOwner(other.referenceTree),
    setOwner(!other.referenceTree),
    searchMode(other.searchMode),
    naive(other.naive),
    singleMode(other.singleMode),
    greedy(other.greedy),
    epsilon(other.epsilon),
    metric(other.metric),
    baseCases(other.baseCases),
    scores(other.scores),
    treeNeedsReset(false)
{
  // Nothing else to do.
}

// Move constructor.
template<typename SortPolicy,
         typename MetricType,
         typename MatType,
         template<typename TreeMetricType,
                  typename TreeStatType,
                  typename TreeMatType> class TreeType,
         template<typename> class DualTreeTraversalType,
         template<typename> class SingleTreeTraversalType>
NeighborSearch<SortPolicy, MetricType, MatType, TreeType, DualTreeTraversalType,
SingleTreeTraversalType>::NeighborSearch(NeighborSearch&& other) :
    oldFromNewReferences(std::move(other.oldFromNewReferences)),
    referenceTree(other.referenceTree),
    referenceSet(other.referenceSet),
    treeOwner(other.treeOwner),
    setOwner(other.setOwner),
    searchMode(other.searchMode),
    naive(other.naive),
    singleMode(other.singleMode),
    greedy(other.greedy),
    epsilon(other.epsilon),
    metric(std::move(other.metric)),
    baseCases(other.baseCases),
    scores(other.scores),
    treeNeedsReset(other.treeNeedsReset)
{
  // Clear the other model.
  other.referenceSet = new MatType();
  other.referenceTree = BuildTree<MatType, Tree>(*other.referenceSet,
      other.oldFromNewReferences);
  other.treeOwner = true;
  other.setOwner = true;
  other.searchMode = DUAL_TREE_MODE,
  other.naive = false;
  other.singleMode = false;
  other.greedy = false;
  other.epsilon = 0.0;
  other.baseCases = 0;
  other.scores = 0;
  other.treeNeedsReset = false;
}

// Copy operator.
template<typename SortPolicy,
         typename MetricType,
         typename MatType,
         template<typename TreeMetricType,
                  typename TreeStatType,
                  typename TreeMatType> class TreeType,
         template<typename> class DualTreeTraversalType,
         template<typename> class SingleTreeTraversalType>
NeighborSearch<SortPolicy,
               MetricType,
               MatType,
               TreeType,
               DualTreeTraversalType,
               SingleTreeTraversalType>&
NeighborSearch<SortPolicy,
               MetricType,
               MatType,
               TreeType,
               DualTreeTraversalType,
               SingleTreeTraversalType>::operator=(const NeighborSearch& other)
{
  // Clean memory first.
  if (treeOwner && referenceTree)
    delete referenceTree;
  if (setOwner && referenceSet)
    delete referenceSet;

  oldFromNewReferences = other.oldFromNewReferences;
  referenceTree = other.referenceTree ? new Tree(*other.referenceTree) : NULL;
  referenceSet = other.referenceTree ? &referenceTree->Dataset() :
      new MatType(*other.referenceSet);
  treeOwner = (other.referenceTree != NULL);
  setOwner = (other.referenceTree == NULL);
  searchMode = other.searchMode;
  naive = other.naive;
  singleMode = other.singleMode;
  greedy = other.greedy;
  epsilon = other.epsilon;
  metric = other.metric;
  baseCases = other.baseCases;
  scores = other.scores;
  treeNeedsReset = false;
}

// Move operator.
template<typename SortPolicy,
         typename MetricType,
         typename MatType,
         template<typename TreeMetricType,
                  typename TreeStatType,
                  typename TreeMatType> class TreeType,
         template<typename> class DualTreeTraversalType,
         template<typename> class SingleTreeTraversalType>
NeighborSearch<SortPolicy,
               MetricType,
               MatType,
               TreeType,
               DualTreeTraversalType,
               SingleTreeTraversalType>&
NeighborSearch<SortPolicy,
               MetricType,
               MatType,
               TreeType,
               DualTreeTraversalType,
               SingleTreeTraversalType>::operator=(NeighborSearch&& other)
{
  // Clean memory first.
  if (treeOwner && referenceTree)
    delete referenceTree;
  if (setOwner && referenceSet)
    delete referenceSet;

  oldFromNewReferences = std::move(other.oldFromNewReferences);
  referenceTree = other.referenceTree;
  referenceSet = other.referenceSet;
  treeOwner = other.treeOwner;
  setOwner = other.setOwner;
  searchMode = other.searchMode;
  naive = other.naive;
  singleMode = other.singleMode;
  greedy = other.greedy;
  epsilon = other.epsilon;
  metric = other.metric;
  baseCases = other.baseCases;
  scores = other.scores;
  treeNeedsReset = other.treeNeedsReset;

  // Reset the other object.
  other.referenceSet = new MatType();
  other.referenceTree = BuildTree<MatType, Tree>(*other.referenceSet,
      other.oldFromNewReferences);
  other.treeOwner = true;
  other.setOwner = true;
  other.searchMode = DUAL_TREE_MODE,
  other.naive = false;
  other.singleMode = false;
  other.greedy = false;
  other.epsilon = 0.0;
  other.baseCases = 0;
  other.scores = 0;
  other.treeNeedsReset = false;
}

>>>>>>> 1061b0bb
// Clean memory.
template<typename SortPolicy,
         typename MetricType,
         typename MatType,
         template<typename TreeMetricType,
                  typename TreeStatType,
                  typename TreeMatType> class TreeType,
         template<typename> class DualTreeTraversalType,
         template<typename> class SingleTreeTraversalType>
NeighborSearch<SortPolicy, MetricType, MatType, TreeType, DualTreeTraversalType,
SingleTreeTraversalType>::~NeighborSearch()
{
  if (treeOwner && referenceTree)
    delete referenceTree;
  if (setOwner && referenceSet)
    delete referenceSet;
}

template<typename SortPolicy,
         typename MetricType,
         typename MatType,
         template<typename TreeMetricType,
                  typename TreeStatType,
                  typename TreeMatType> class TreeType,
         template<typename> class DualTreeTraversalType,
         template<typename> class SingleTreeTraversalType>
void NeighborSearch<SortPolicy, MetricType, MatType, TreeType,
DualTreeTraversalType, SingleTreeTraversalType>::Train(
    const MatType& referenceSet)
{
  // Clean up the old tree, if we built one.
  if (treeOwner && referenceTree)
  {
    oldFromNewReferences.clear();
    delete referenceTree;
  }

  // We may need to rebuild the tree.
  if (searchMode != NAIVE_MODE)
  {
    referenceTree = BuildTree<MatType, Tree>(referenceSet,
        oldFromNewReferences);
    treeOwner = true;
  }
  else
  {
    treeOwner = false;
  }

  // Delete the old reference set, if we owned it.
  if (setOwner && this->referenceSet)
    delete this->referenceSet;

  if (searchMode != NAIVE_MODE)
    this->referenceSet = &referenceTree->Dataset();
  else
    this->referenceSet = &referenceSet;
  setOwner = false; // We don't own the set in either case.
}

template<typename SortPolicy,
         typename MetricType,
         typename MatType,
         template<typename TreeMetricType,
                  typename TreeStatType,
                  typename TreeMatType> class TreeType,
         template<typename> class DualTreeTraversalType,
         template<typename> class SingleTreeTraversalType>
void NeighborSearch<SortPolicy, MetricType, MatType, TreeType,
DualTreeTraversalType, SingleTreeTraversalType>::Train(MatType&& referenceSetIn)
{
  // Clean up the old tree, if we built one.
  if (treeOwner && referenceTree)
  {
    oldFromNewReferences.clear();
    delete referenceTree;
  }

  // We may need to rebuild the tree.
  if (searchMode != NAIVE_MODE)
  {
    referenceTree = BuildTree<MatType, Tree>(std::move(referenceSetIn),
        oldFromNewReferences);
    treeOwner = true;
  }
  else
  {
    treeOwner = false;
  }

  // Delete the old reference set, if we owned it.
  if (setOwner && referenceSet)
    delete referenceSet;

  if (searchMode != NAIVE_MODE)
  {
    referenceSet = &referenceTree->Dataset();
    setOwner = false;
  }
  else
  {
    referenceSet = new MatType(std::move(referenceSetIn));
    setOwner = true;
  }
}

template<typename SortPolicy,
         typename MetricType,
         typename MatType,
         template<typename TreeMetricType,
                  typename TreeStatType,
                  typename TreeMatType> class TreeType,
         template<typename> class DualTreeTraversalType,
         template<typename> class SingleTreeTraversalType>
void NeighborSearch<SortPolicy, MetricType, MatType, TreeType,
DualTreeTraversalType, SingleTreeTraversalType>::Train(
    const Tree& referenceTree)
{
  if (searchMode == NAIVE_MODE)
    throw std::invalid_argument("cannot train on given reference tree when "
        "naive search (without trees) is desired");

  if (treeOwner && this->referenceTree)
  {
    oldFromNewReferences.clear();
    delete this->referenceTree;
  }

  if (setOwner && referenceSet)
    delete this->referenceSet;

  this->referenceTree = new Tree(referenceTree);
  this->referenceSet = &this->referenceTree->Dataset();
  treeOwner = true;
  setOwner = false;
}

template<typename SortPolicy,
         typename MetricType,
         typename MatType,
         template<typename TreeMetricType,
                  typename TreeStatType,
                  typename TreeMatType> class TreeType,
         template<typename> class DualTreeTraversalType,
         template<typename> class SingleTreeTraversalType>
void NeighborSearch<SortPolicy, MetricType, MatType, TreeType,
DualTreeTraversalType, SingleTreeTraversalType>::Train(Tree&& referenceTree)
{
  if (searchMode == NAIVE_MODE)
    throw std::invalid_argument("cannot train on given reference tree when "
        "naive search (without trees) is desired");

  if (treeOwner && this->referenceTree)
  {
    oldFromNewReferences.clear();
    delete this->referenceTree;
  }

  if (setOwner && referenceSet)
    delete this->referenceSet;

  this->referenceTree = new Tree(std::move(referenceTree));
  this->referenceSet = &this->referenceTree->Dataset();
  treeOwner = true;
  setOwner = false;
}

/**
 * Computes the best neighbors and stores them in resultingNeighbors and
 * distances.
 */
template<typename SortPolicy,
         typename MetricType,
         typename MatType,
         template<typename TreeMetricType,
                  typename TreeStatType,
                  typename TreeMatType> class TreeType,
         template<typename> class DualTreeTraversalType,
         template<typename> class SingleTreeTraversalType>
void NeighborSearch<SortPolicy, MetricType, MatType, TreeType,
DualTreeTraversalType, SingleTreeTraversalType>::Search(
    const MatType& querySet,
    const size_t k,
    arma::Mat<size_t>& neighbors,
    arma::mat& distances)
{
  if (k > referenceSet->n_cols)
  {
    std::stringstream ss;
    ss << "requested value of k (" << k << ") is greater than the number of "
        << "points in the reference set (" << referenceSet->n_cols << ")";
    throw std::invalid_argument(ss.str());
  }

  Timer::Start("computing_neighbors");

  baseCases = 0;
  scores = 0;

  // This will hold mappings for query points, if necessary.
  std::vector<size_t> oldFromNewQueries;

  // If we have built the trees ourselves, then we will have to map all the
  // indices back to their original indices when this computation is finished.
  // To avoid an extra copy, we will store the neighbors and distances in a
  // separate matrix.
  arma::Mat<size_t>* neighborPtr = &neighbors;
  arma::mat* distancePtr = &distances;

  // Mapping is only necessary if the tree rearranges points.
  if (tree::TreeTraits<Tree>::RearrangesDataset)
  {
    if (searchMode == DUAL_TREE_MODE)
    {
      distancePtr = new arma::mat; // Query indices need to be mapped.
      neighborPtr = new arma::Mat<size_t>;
    }
    else if (!oldFromNewReferences.empty())
      neighborPtr = new arma::Mat<size_t>; // Reference indices need mapping.
  }

  // Set the size of the neighbor and distance matrices.
  neighborPtr->set_size(k, querySet.n_cols);
  distancePtr->set_size(k, querySet.n_cols);

  typedef NeighborSearchRules<SortPolicy, MetricType, Tree> RuleType;

  switch(searchMode)
  {
    case NAIVE_MODE:
    {
      // Create the helper object for the tree traversal.
      RuleType rules(*referenceSet, querySet, k, metric, epsilon);

      // The naive brute-force traversal.
      for (size_t i = 0; i < querySet.n_cols; ++i)
        for (size_t j = 0; j < referenceSet->n_cols; ++j)
          rules.BaseCase(i, j);

      baseCases += querySet.n_cols * referenceSet->n_cols;

      rules.GetResults(*neighborPtr, *distancePtr);
      break;
    }
    case SINGLE_TREE_MODE:
    {
      // Create the helper object for the tree traversal.
      RuleType rules(*referenceSet, querySet, k, metric, epsilon);

      // Create the traverser.
      SingleTreeTraversalType<RuleType> traverser(rules);

      // Now have it traverse for each point.
      for (size_t i = 0; i < querySet.n_cols; ++i)
        traverser.Traverse(i, *referenceTree);

      scores += rules.Scores();
      baseCases += rules.BaseCases();

      Log::Info << rules.Scores() << " node combinations were scored."
          << std::endl;
      Log::Info << rules.BaseCases() << " base cases were calculated."
          << std::endl;

      rules.GetResults(*neighborPtr, *distancePtr);
      break;
    }
    case DUAL_TREE_MODE:
    {
      // Build the query tree.
      Timer::Stop("computing_neighbors");
      Timer::Start("tree_building");
      Tree* queryTree = BuildTree<MatType, Tree>(querySet, oldFromNewQueries);
      Timer::Stop("tree_building");
      Timer::Start("computing_neighbors");

      // Create the helper object for the tree traversal.
      RuleType rules(*referenceSet, queryTree->Dataset(), k, metric, epsilon);

      // Create the traverser.
      DualTreeTraversalType<RuleType> traverser(rules);

      traverser.Traverse(*queryTree, *referenceTree);

      scores += rules.Scores();
      baseCases += rules.BaseCases();

      Log::Info << rules.Scores() << " node combinations were scored."
          << std::endl;
      Log::Info << rules.BaseCases() << " base cases were calculated."
          << std::endl;

      rules.GetResults(*neighborPtr, *distancePtr);

      delete queryTree;
      break;
    }
    case GREEDY_SINGLE_TREE_MODE:
    {
      // Create the helper object for the tree traversal.
      RuleType rules(*referenceSet, querySet, k, metric);

      // Create the traverser.
      tree::GreedySingleTreeTraverser<Tree, RuleType> traverser(rules);

      // Now have it traverse for each point.
      for (size_t i = 0; i < querySet.n_cols; ++i)
        traverser.Traverse(i, *referenceTree);

      scores += rules.Scores();
      baseCases += rules.BaseCases();

      Log::Info << rules.Scores() << " node combinations were scored."
          << std::endl;
      Log::Info << rules.BaseCases() << " base cases were calculated."
          << std::endl;

      rules.GetResults(*neighborPtr, *distancePtr);
      break;
    }
  }

  Timer::Stop("computing_neighbors");

  // Map points back to original indices, if necessary.
  if (tree::TreeTraits<Tree>::RearrangesDataset)
  {
    if (searchMode == DUAL_TREE_MODE && !oldFromNewReferences.empty())
    {
      // We must map both query and reference indices.
      neighbors.set_size(k, querySet.n_cols);
      distances.set_size(k, querySet.n_cols);

      for (size_t i = 0; i < distances.n_cols; i++)
      {
        // Map distances (copy a column).
        distances.col(oldFromNewQueries[i]) = distancePtr->col(i);

        // Map indices of neighbors.
        for (size_t j = 0; j < distances.n_rows; j++)
        {
          neighbors(j, oldFromNewQueries[i]) =
              oldFromNewReferences[(*neighborPtr)(j, i)];
        }
      }

      // Finished with temporary matrices.
      delete neighborPtr;
      delete distancePtr;
    }
    else if (searchMode == DUAL_TREE_MODE)
    {
      // We must map query indices only.
      neighbors.set_size(k, querySet.n_cols);
      distances.set_size(k, querySet.n_cols);

      for (size_t i = 0; i < distances.n_cols; ++i)
      {
        // Map distances (copy a column).
        const size_t queryMapping = oldFromNewQueries[i];
        distances.col(queryMapping) = distancePtr->col(i);
        neighbors.col(queryMapping) = neighborPtr->col(i);
      }

      // Finished with temporary matrices.
      delete neighborPtr;
      delete distancePtr;
    }
    else if (!oldFromNewReferences.empty())
    {
      // We must map reference indices only.
      neighbors.set_size(k, querySet.n_cols);

      // Map indices of neighbors.
      for (size_t i = 0; i < neighbors.n_cols; i++)
        for (size_t j = 0; j < neighbors.n_rows; j++)
          neighbors(j, i) = oldFromNewReferences[(*neighborPtr)(j, i)];

      // Finished with temporary matrix.
      delete neighborPtr;
    }
  }
} // Search()

template<typename SortPolicy,
         typename MetricType,
         typename MatType,
         template<typename TreeMetricType,
                  typename TreeStatType,
                  typename TreeMatType> class TreeType,
         template<typename> class DualTreeTraversalType,
         template<typename> class SingleTreeTraversalType>
void NeighborSearch<SortPolicy, MetricType, MatType, TreeType,
DualTreeTraversalType, SingleTreeTraversalType>::Search(
    Tree& queryTree,
    const size_t k,
    arma::Mat<size_t>& neighbors,
    arma::mat& distances,
    bool sameSet)
{
  if (k > referenceSet->n_cols)
  {
    std::stringstream ss;
    ss << "requested value of k (" << k << ") is greater than the number of "
        << "points in the reference set (" << referenceSet->n_cols << ")";
    throw std::invalid_argument(ss.str());
  }

  // Make sure we are in dual-tree mode.
  if (searchMode != DUAL_TREE_MODE)
    throw std::invalid_argument("cannot call NeighborSearch::Search() with a "
        "query tree when naive or singleMode are set to true");

  Timer::Start("computing_neighbors");

  baseCases = 0;
  scores = 0;

  // Get a reference to the query set.
  const MatType& querySet = queryTree.Dataset();

  // We won't need to map query indices, but will we need to map distances?
  arma::Mat<size_t>* neighborPtr = &neighbors;

  if (!oldFromNewReferences.empty() &&
      tree::TreeTraits<Tree>::RearrangesDataset)
    neighborPtr = new arma::Mat<size_t>;

  neighborPtr->set_size(k, querySet.n_cols);
  distances.set_size(k, querySet.n_cols);

  // Create the helper object for the traversal.
  typedef NeighborSearchRules<SortPolicy, MetricType, Tree> RuleType;
  RuleType rules(*referenceSet, querySet, k, metric, epsilon, sameSet);

  // Create the traverser.
  DualTreeTraversalType<RuleType> traverser(rules);
  traverser.Traverse(queryTree, *referenceTree);

  scores += rules.Scores();
  baseCases += rules.BaseCases();

  Log::Info << rules.Scores() << " node combinations were scored." << std::endl;
  Log::Info << rules.BaseCases() << " base cases were calculated." << std::endl;

  rules.GetResults(*neighborPtr, distances);

  Log::Info << rules.Scores() << " node combinations were scored.\n";
  Log::Info << rules.BaseCases() << " base cases were calculated.\n";

  Timer::Stop("computing_neighbors");

  // Do we need to map indices?
  if (!oldFromNewReferences.empty() &&
      tree::TreeTraits<Tree>::RearrangesDataset)
  {
    // We must map reference indices only.
    neighbors.set_size(k, querySet.n_cols);

    // Map indices of neighbors.
    for (size_t i = 0; i < neighbors.n_cols; i++)
      for (size_t j = 0; j < neighbors.n_rows; j++)
        neighbors(j, i) = oldFromNewReferences[(*neighborPtr)(j, i)];

    // Finished with temporary matrix.
    delete neighborPtr;
  }
}

template<typename SortPolicy,
         typename MetricType,
         typename MatType,
         template<typename TreeMetricType,
                  typename TreeStatType,
                  typename TreeMatType> class TreeType,
         template<typename> class DualTreeTraversalType,
         template<typename> class SingleTreeTraversalType>
void NeighborSearch<SortPolicy, MetricType, MatType, TreeType,
DualTreeTraversalType, SingleTreeTraversalType>::Search(
    const size_t k,
    arma::Mat<size_t>& neighbors,
    arma::mat& distances)
{
  if (k > referenceSet->n_cols)
  {
    std::stringstream ss;
    ss << "requested value of k (" << k << ") is greater than the number of "
        << "points in the reference set (" << referenceSet->n_cols << ")";
    throw std::invalid_argument(ss.str());
  }

  Timer::Start("computing_neighbors");

  baseCases = 0;
  scores = 0;

  arma::Mat<size_t>* neighborPtr = &neighbors;
  arma::mat* distancePtr = &distances;

  if (!oldFromNewReferences.empty() &&
      tree::TreeTraits<Tree>::RearrangesDataset)
  {
    // We will always need to rearrange in this case.
    distancePtr = new arma::mat;
    neighborPtr = new arma::Mat<size_t>;
  }

  // Initialize results.
  neighborPtr->set_size(k, referenceSet->n_cols);
  distancePtr->set_size(k, referenceSet->n_cols);

  // Create the helper object for the traversal.
  typedef NeighborSearchRules<SortPolicy, MetricType, Tree> RuleType;
  RuleType rules(*referenceSet, *referenceSet, k, metric, epsilon,
      true /* don't return the same point as nearest neighbor */);

  switch (searchMode)
  {
    case NAIVE_MODE:
    {
      // The naive brute-force solution.
      for (size_t i = 0; i < referenceSet->n_cols; ++i)
        for (size_t j = 0; j < referenceSet->n_cols; ++j)
          rules.BaseCase(i, j);

      baseCases += referenceSet->n_cols * referenceSet->n_cols;
      break;
    }
    case SINGLE_TREE_MODE:
    {
      // Create the traverser.
      SingleTreeTraversalType<RuleType> traverser(rules);

      // Now have it traverse for each point.
      for (size_t i = 0; i < referenceSet->n_cols; ++i)
        traverser.Traverse(i, *referenceTree);

      scores += rules.Scores();
      baseCases += rules.BaseCases();

      Log::Info << rules.Scores() << " node combinations were scored."
          << std::endl;
      Log::Info << rules.BaseCases() << " base cases were calculated."
          << std::endl;
      break;
    }
    case DUAL_TREE_MODE:
    {
      // The dual-tree monochromatic search case may require resetting the
      // bounds in the tree.
      if (treeNeedsReset)
      {
        std::stack<Tree*> nodes;
        nodes.push(referenceTree);
        while (!nodes.empty())
        {
          Tree* node = nodes.top();
          nodes.pop();

          // Reset bounds of this node.
          node->Stat().Reset();

          // Then add the children.
          for (size_t i = 0; i < node->NumChildren(); ++i)
            nodes.push(&node->Child(i));
        }
      }

      // Create the traverser.
      DualTreeTraversalType<RuleType> traverser(rules);

      if (tree::IsSpillTree<Tree>::value)
      {
        // For Dual Tree Search on SpillTree, the queryTree must be built with
        // non overlapping (tau = 0).
        Tree queryTree(*referenceSet);
        traverser.Traverse(queryTree, *referenceTree);
      }
      else
      {
        traverser.Traverse(*referenceTree, *referenceTree);
        // Next time we perform this search, we'll need to reset the tree.
        treeNeedsReset = true;
      }

      scores += rules.Scores();
      baseCases += rules.BaseCases();

      Log::Info << rules.Scores() << " node combinations were scored."
          << std::endl;
      Log::Info << rules.BaseCases() << " base cases were calculated."
          << std::endl;

      // Next time we perform this search, we'll need to reset the tree.
      treeNeedsReset = true;
      break;
    }
    case GREEDY_SINGLE_TREE_MODE:
    {
      // Create the traverser.
      tree::GreedySingleTreeTraverser<Tree, RuleType> traverser(rules);

      // Now have it traverse for each point.
      for (size_t i = 0; i < referenceSet->n_cols; ++i)
        traverser.Traverse(i, *referenceTree);

      scores += rules.Scores();
      baseCases += rules.BaseCases();

      Log::Info << rules.Scores() << " node combinations were scored."
          << std::endl;
      Log::Info << rules.BaseCases() << " base cases were calculated."
          << std::endl;
      break;
    }
  }

  rules.GetResults(*neighborPtr, *distancePtr);

  Timer::Stop("computing_neighbors");

  // Do we need to map the reference indices?
  if (!oldFromNewReferences.empty() &&
      tree::TreeTraits<Tree>::RearrangesDataset)
  {
    neighbors.set_size(k, referenceSet->n_cols);
    distances.set_size(k, referenceSet->n_cols);

    for (size_t i = 0; i < distances.n_cols; ++i)
    {
      // Map distances (copy a column).
      const size_t refMapping = oldFromNewReferences[i];
      distances.col(refMapping) = distancePtr->col(i);

      // Map each neighbor's index.
      for (size_t j = 0; j < distances.n_rows; ++j)
        neighbors(j, refMapping) = oldFromNewReferences[(*neighborPtr)(j, i)];
    }

    // Finished with temporary matrices.
    delete neighborPtr;
    delete distancePtr;
  }
}

//! Calculate the average relative error.
template<typename SortPolicy,
         typename MetricType,
         typename MatType,
         template<typename TreeMetricType,
                  typename TreeStatType,
                  typename TreeMatType> class TreeType,
         template<typename> class DualTreeTraversalType,
         template<typename> class SingleTreeTraversalType>
double NeighborSearch<SortPolicy, MetricType, MatType, TreeType,
DualTreeTraversalType, SingleTreeTraversalType>::EffectiveError(
    arma::mat& foundDistances,
    arma::mat& realDistances)
{
  if (foundDistances.n_rows != realDistances.n_rows ||
      foundDistances.n_cols != realDistances.n_cols)
    throw std::invalid_argument("matrices provided must have equal size");

  double effectiveError = 0;
  size_t numCases = 0;

  for (size_t i = 0; i < foundDistances.n_elem; i++)
  {
    if (realDistances(i) != 0 &&
        foundDistances(i) != SortPolicy::WorstDistance())
    {
      effectiveError += fabs(foundDistances(i) - realDistances(i)) /
          realDistances(i);
      numCases++;
    }
  }

  if (numCases)
    effectiveError /= numCases;

  return effectiveError;
}

//! Calculate the recall.
template<typename SortPolicy,
         typename MetricType,
         typename MatType,
         template<typename TreeMetricType,
                  typename TreeStatType,
                  typename TreeMatType> class TreeType,
         template<typename> class DualTreeTraversalType,
         template<typename> class SingleTreeTraversalType>
double NeighborSearch<SortPolicy, MetricType, MatType, TreeType,
DualTreeTraversalType, SingleTreeTraversalType>::Recall(
    arma::Mat<size_t>& foundNeighbors,
    arma::Mat<size_t>& realNeighbors)
{
  if (foundNeighbors.n_rows != realNeighbors.n_rows ||
      foundNeighbors.n_cols != realNeighbors.n_cols)
    throw std::invalid_argument("matrices provided must have equal size");

  size_t found = 0;
  for (size_t col = 0; col < foundNeighbors.n_cols; ++col)
    for (size_t row = 0; row < foundNeighbors.n_rows; ++row)
      for (size_t nei = 0; nei < realNeighbors.n_rows; ++nei)
        if (foundNeighbors(row, col) == realNeighbors(nei, col))
        {
          found++;
          break;
        }

  return ((double) found) / realNeighbors.n_elem;
}

//! Serialize the NeighborSearch model.
template<typename SortPolicy,
         typename MetricType,
         typename MatType,
         template<typename TreeMetricType,
                  typename TreeStatType,
                  typename TreeMatType> class TreeType,
         template<typename> class DualTreeTraversalType,
         template<typename> class SingleTreeTraversalType>
template<typename Archive>
void NeighborSearch<SortPolicy, MetricType, MatType, TreeType,
DualTreeTraversalType, SingleTreeTraversalType>::Serialize(
    Archive& ar,
    const unsigned int /* version */)
{
  using data::CreateNVP;

  // Serialize preferences for search.
  ar & CreateNVP(searchMode, "searchMode");
  ar & CreateNVP(treeNeedsReset, "treeNeedsReset");

  // If we are doing naive search, we serialize the dataset.  Otherwise we
  // serialize the tree.
  if (searchMode == NAIVE_MODE)
  {
    // Delete the current reference set, if necessary and if we are loading.
    if (Archive::is_loading::value)
    {
      if (setOwner && referenceSet)
        delete referenceSet;

      setOwner = true; // We will own the reference set when we load it.
    }

    ar & CreateNVP(referenceSet, "referenceSet");
    ar & CreateNVP(metric, "metric");

    // If we are loading, set the tree to NULL and clean up memory if necessary.
    if (Archive::is_loading::value)
    {
      if (treeOwner && referenceTree)
        delete referenceTree;

      referenceTree = NULL;
      oldFromNewReferences.clear();
      treeOwner = false;
    }
  }
  else
  {
    // Delete the current reference tree, if necessary and if we are loading.
    if (Archive::is_loading::value)
    {
      if (treeOwner && referenceTree)
        delete referenceTree;

      // After we load the tree, we will own it.
      treeOwner = true;
    }

    ar & CreateNVP(referenceTree, "referenceTree");
    ar & CreateNVP(oldFromNewReferences, "oldFromNewReferences");

    // If we are loading, set the dataset accordingly and clean up memory if
    // necessary.
    if (Archive::is_loading::value)
    {
      if (setOwner && referenceSet)
        delete referenceSet;

      referenceSet = &referenceTree->Dataset();
      metric = referenceTree->Metric(); // Get the metric from the tree.
      setOwner = false;
    }
  }

  // Reset base cases and scores.
  if (Archive::is_loading::value)
  {
    baseCases = 0;
    scores = 0;
  }
}

} // namespace neighbor
} // namespace mlpack

#endif<|MERGE_RESOLUTION|>--- conflicted
+++ resolved
@@ -226,158 +226,6 @@
   }
 }
 
-<<<<<<< HEAD
-=======
-// Construct the object.
-template<typename SortPolicy,
-         typename MetricType,
-         typename MatType,
-         template<typename TreeMetricType,
-                  typename TreeStatType,
-                  typename TreeMatType> class TreeType,
-         template<typename> class DualTreeTraversalType,
-         template<typename> class SingleTreeTraversalType>
-NeighborSearch<SortPolicy, MetricType, MatType, TreeType, DualTreeTraversalType,
-SingleTreeTraversalType>::NeighborSearch(const MatType& referenceSetIn,
-                                         const bool naive,
-                                         const bool singleMode,
-                                         const double epsilon,
-                                         const MetricType metric) :
-    referenceTree(naive ? NULL :
-        BuildTree<MatType, Tree>(referenceSetIn, oldFromNewReferences)),
-    referenceSet(naive ? &referenceSetIn : &referenceTree->Dataset()),
-    treeOwner(!naive), // False if a tree was passed.  If naive, then no trees.
-    setOwner(false),
-    naive(naive),
-    singleMode(!naive && singleMode), // No single mode if naive.
-    greedy(false),
-    epsilon(epsilon),
-    metric(metric),
-    baseCases(0),
-    scores(0),
-    treeNeedsReset(false)
-{
-  // Update searchMode according to naive, singleMode and greedy flags.
-  UpdateSearchMode();
-
-  if (epsilon < 0)
-    throw std::invalid_argument("epsilon must be non-negative");
-}
-
-// Construct the object.
-template<typename SortPolicy,
-         typename MetricType,
-         typename MatType,
-         template<typename TreeMetricType,
-                  typename TreeStatType,
-                  typename TreeMatType> class TreeType,
-         template<typename> class DualTreeTraversalType,
-         template<typename> class SingleTreeTraversalType>
-NeighborSearch<SortPolicy, MetricType, MatType, TreeType, DualTreeTraversalType,
-SingleTreeTraversalType>::NeighborSearch(MatType&& referenceSetIn,
-                                         const bool naive,
-                                         const bool singleMode,
-                                         const double epsilon,
-                                         const MetricType metric) :
-    referenceTree(naive ? NULL :
-        BuildTree<MatType, Tree>(std::move(referenceSetIn),
-                                 oldFromNewReferences)),
-    referenceSet(naive ? new MatType(std::move(referenceSetIn)) :
-        &referenceTree->Dataset()),
-    treeOwner(!naive),
-    setOwner(naive),
-    naive(naive),
-    singleMode(!naive && singleMode),
-    greedy(false),
-    epsilon(epsilon),
-    metric(metric),
-    baseCases(0),
-    scores(0),
-    treeNeedsReset(false)
-{
-  // Update searchMode according to naive, singleMode and greedy flags.
-  UpdateSearchMode();
-
-  if (epsilon < 0)
-    throw std::invalid_argument("epsilon must be non-negative");
-}
-
-// Construct the object.
-template<typename SortPolicy,
-         typename MetricType,
-         typename MatType,
-         template<typename TreeMetricType,
-                  typename TreeStatType,
-                  typename TreeMatType> class TreeType,
-         template<typename> class DualTreeTraversalType,
-         template<typename> class SingleTreeTraversalType>
-NeighborSearch<SortPolicy, MetricType, MatType, TreeType, DualTreeTraversalType,
-SingleTreeTraversalType>::NeighborSearch(Tree* referenceTree,
-                                         const bool singleMode,
-                                         const double epsilon,
-                                         const MetricType metric) :
-    referenceTree(referenceTree),
-    referenceSet(&referenceTree->Dataset()),
-    treeOwner(false),
-    setOwner(false),
-    naive(false),
-    singleMode(singleMode),
-    greedy(false),
-    epsilon(epsilon),
-    metric(metric),
-    baseCases(0),
-    scores(0),
-    treeNeedsReset(false)
-{
-  // Update searchMode according to naive, singleMode and greedy flags.
-  UpdateSearchMode();
-
-  if (epsilon < 0)
-    throw std::invalid_argument("epsilon must be non-negative");
-}
-
-// Construct the object without a reference dataset.
-template<typename SortPolicy,
-         typename MetricType,
-         typename MatType,
-         template<typename TreeMetricType,
-                  typename TreeStatType,
-                  typename TreeMatType> class TreeType,
-         template<typename> class DualTreeTraversalType,
-         template<typename> class SingleTreeTraversalType>
-NeighborSearch<SortPolicy, MetricType, MatType, TreeType, DualTreeTraversalType,
-SingleTreeTraversalType>::NeighborSearch(const bool naive,
-                                         const bool singleMode,
-                                         const double epsilon,
-                                         const MetricType metric) :
-    referenceTree(NULL),
-    referenceSet(new MatType()), // Empty matrix.
-    treeOwner(false),
-    setOwner(true),
-    naive(naive),
-    singleMode(singleMode),
-    greedy(false),
-    epsilon(epsilon),
-    metric(metric),
-    baseCases(0),
-    scores(0),
-    treeNeedsReset(false)
-{
-  // Update searchMode according to naive, singleMode and greedy flags.
-  UpdateSearchMode();
-
-  if (epsilon < 0)
-    throw std::invalid_argument("epsilon must be non-negative");
-
-  // Build the tree on the empty dataset, if necessary.
-  if (!naive)
-  {
-    referenceTree = BuildTree<MatType, Tree>(*referenceSet,
-        oldFromNewReferences);
-    treeOwner = true;
-  }
-}
-
 // Copy constructor.
 template<typename SortPolicy,
          typename MetricType,
@@ -396,9 +244,6 @@
     treeOwner(other.referenceTree),
     setOwner(!other.referenceTree),
     searchMode(other.searchMode),
-    naive(other.naive),
-    singleMode(other.singleMode),
-    greedy(other.greedy),
     epsilon(other.epsilon),
     metric(other.metric),
     baseCases(other.baseCases),
@@ -425,9 +270,6 @@
     treeOwner(other.treeOwner),
     setOwner(other.setOwner),
     searchMode(other.searchMode),
-    naive(other.naive),
-    singleMode(other.singleMode),
-    greedy(other.greedy),
     epsilon(other.epsilon),
     metric(std::move(other.metric)),
     baseCases(other.baseCases),
@@ -441,9 +283,6 @@
   other.treeOwner = true;
   other.setOwner = true;
   other.searchMode = DUAL_TREE_MODE,
-  other.naive = false;
-  other.singleMode = false;
-  other.greedy = false;
   other.epsilon = 0.0;
   other.baseCases = 0;
   other.scores = 0;
@@ -485,9 +324,6 @@
   treeOwner = (other.referenceTree != NULL);
   setOwner = (other.referenceTree == NULL);
   searchMode = other.searchMode;
-  naive = other.naive;
-  singleMode = other.singleMode;
-  greedy = other.greedy;
   epsilon = other.epsilon;
   metric = other.metric;
   baseCases = other.baseCases;
@@ -529,9 +365,6 @@
   treeOwner = other.treeOwner;
   setOwner = other.setOwner;
   searchMode = other.searchMode;
-  naive = other.naive;
-  singleMode = other.singleMode;
-  greedy = other.greedy;
   epsilon = other.epsilon;
   metric = other.metric;
   baseCases = other.baseCases;
@@ -545,16 +378,12 @@
   other.treeOwner = true;
   other.setOwner = true;
   other.searchMode = DUAL_TREE_MODE,
-  other.naive = false;
-  other.singleMode = false;
-  other.greedy = false;
   other.epsilon = 0.0;
   other.baseCases = 0;
   other.scores = 0;
   other.treeNeedsReset = false;
 }
 
->>>>>>> 1061b0bb
 // Clean memory.
 template<typename SortPolicy,
          typename MetricType,
