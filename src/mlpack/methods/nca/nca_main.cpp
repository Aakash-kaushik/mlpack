/**
 * @file methods/nca/nca_main.cpp
 * @author Ryan Curtin
 *
 * Executable for Neighborhood Components Analysis.
 *
 * mlpack is free software; you may redistribute it and/or modify it under the
 * terms of the 3-clause BSD license.  You should have received a copy of the
 * 3-clause BSD license along with mlpack.  If not, see
 * http://www.opensource.org/licenses/BSD-3-Clause for more information.
 */
#include <mlpack/prereqs.hpp>
#include <mlpack/core/util/io.hpp>
#include <mlpack/core/data/normalize_labels.hpp>
#include <mlpack/core/util/mlpack_main.hpp>
#include <mlpack/core/math/random.hpp>
#include <mlpack/core/metrics/lmetric.hpp>

#include "nca.hpp"

#include <ensmallen.hpp>

// Program Name.
BINDING_NAME("Neighborhood Components Analysis (NCA)");

// Short description.
BINDING_SHORT_DESC(
    "An implementation of neighborhood components analysis, a distance learning"
    " technique that can be used for preprocessing.  Given a labeled dataset, "
    "this uses NCA, which seeks to improve the k-nearest-neighbor "
    "classification, and returns the learned distance metric.");

// Long description.
BINDING_LONG_DESC(
    "This program implements Neighborhood Components Analysis, both a linear "
    "dimensionality reduction technique and a distance learning technique.  The"
    " method seeks to improve k-nearest-neighbor classification on a dataset "
    "by scaling the dimensions.  The method is nonparametric, and does not "
    "require a value of k.  It works by using stochastic (\"soft\") neighbor "
    "assignments and using optimization techniques over the gradient of the "
    "accuracy of the neighbor assignments."
    "\n\n"
    "To work, this algorithm needs labeled data.  It can be given as the last "
    "row of the input dataset (specified with " + PRINT_PARAM_STRING("input") +
    "), or alternatively as a separate matrix (specified with " +
    PRINT_PARAM_STRING("labels") + ")."
    "\n\n"
    "This implementation of NCA uses stochastic gradient descent, mini-batch "
    "stochastic gradient descent, or the L_BFGS optimizer.  These optimizers do"
    " not guarantee global convergence for a nonconvex objective function "
    "(NCA's objective function is nonconvex), so the final results could depend"
    " on the random seed or other optimizer parameters."
    "\n\n"
    "Stochastic gradient descent, specified by the value 'sgd' for the "
    "parameter " + PRINT_PARAM_STRING("optimizer") + ", depends "
    "primarily on three parameters: the step size (specified with " +
    PRINT_PARAM_STRING("step_size") + "), the batch size (specified with " +
    PRINT_PARAM_STRING("batch_size") + "), and the maximum number of iterations"
    " (specified with " + PRINT_PARAM_STRING("max_iterations") + ").  In "
    "addition, a normalized starting point can be used by specifying the " +
    PRINT_PARAM_STRING("normalize") + " parameter, which is necessary if many "
    "warnings of the form 'Denominator of p_i is 0!' are given.  Tuning the "
    "step size can be a tedious affair.  In general, the step size is too large"
    " if the objective is not mostly uniformly decreasing, or if zero-valued "
    "denominator warnings are being issued.  The step size is too small if the "
    "objective is changing very slowly.  Setting the termination condition can "
    "be done easily once a good step size parameter is found; either increase "
    "the maximum iterations to a large number and allow SGD to find a minimum, "
    "or set the maximum iterations to 0 (allowing infinite iterations) and set "
    "the tolerance (specified by " + PRINT_PARAM_STRING("tolerance") + ") to "
    "define the maximum allowed difference between objectives for SGD to "
    "terminate.  Be careful---setting the tolerance instead of the maximum "
    "iterations can take a very long time and may actually never converge due "
    "to the properties of the SGD optimizer. Note that a single iteration of "
    "SGD refers to a single point, so to take a single pass over the dataset, "
    "set the value of the " + PRINT_PARAM_STRING("max_iterations") +
    " parameter equal to the number of points in the dataset."
    "\n\n"
    "The L-BFGS optimizer, specified by the value 'lbfgs' for the parameter " +
    PRINT_PARAM_STRING("optimizer") + ", uses a back-tracking line search "
    "algorithm to minimize a function.  The following parameters are used by "
    "L-BFGS: " + PRINT_PARAM_STRING("num_basis") + " (specifies the number"
    " of memory points used by L-BFGS), " +
    PRINT_PARAM_STRING("max_iterations") + ", " +
    PRINT_PARAM_STRING("armijo_constant") + ", " +
    PRINT_PARAM_STRING("wolfe") + ", " + PRINT_PARAM_STRING("tolerance") +
    " (the optimization is terminated when the gradient norm is below this "
    "value), " + PRINT_PARAM_STRING("max_line_search_trials") + ", " +
    PRINT_PARAM_STRING("min_step") + ", and " +
    PRINT_PARAM_STRING("max_step") + " (which both refer to the line search "
    "routine).  For more details on the L-BFGS optimizer, consult either the "
    "mlpack L-BFGS documentation (in lbfgs.hpp) or the vast set of published "
    "literature on L-BFGS."
    "\n\n"
<<<<<<< HEAD
    "By default, the SGD optimizer is used.",
    // Example.
    "",
    SEE_ALSO("@lmnn", "#lmnn"),
    SEE_ALSO("Neighbourhood components analysis on Wikipedia",
        "https://en.wikipedia.org/wiki/Neighbourhood_components_analysis"),
    SEE_ALSO("Neighbourhood components analysis (pdf)",
=======
    "By default, the SGD optimizer is used.");

// See also...
BINDING_SEE_ALSO("@lmnn", "#lmnn");
BINDING_SEE_ALSO("Neighbourhood components analysis on Wikipedia",
        "https://en.wikipedia.org/wiki/Neighbourhood_components_analysis");
BINDING_SEE_ALSO("Neighbourhood components analysis (pdf)",
>>>>>>> e5d138a3
        "http://papers.nips.cc/paper/2566-neighbourhood-components-"
        "analysis.pdf");
BINDING_SEE_ALSO("mlpack::nca::NCA C++ class documentation",
        "@doxygen/classmlpack_1_1nca_1_1NCA.html");

PARAM_MATRIX_IN_REQ("input", "Input dataset to run NCA on.", "i");
PARAM_MATRIX_OUT("output", "Output matrix for learned distance matrix.", "o");
PARAM_UROW_IN("labels", "Labels for input dataset.", "l");
PARAM_STRING_IN("optimizer", "Optimizer to use; 'sgd' or 'lbfgs'.", "O", "sgd");

PARAM_FLAG("normalize", "Use a normalized starting point for optimization. This"
    " is useful for when points are far apart, or when SGD is returning NaN.",
    "N");

PARAM_INT_IN("max_iterations", "Maximum number of iterations for SGD or L-BFGS "
    "(0 indicates no limit).", "n", 500000);
PARAM_DOUBLE_IN("tolerance", "Maximum tolerance for termination of SGD or "
    "L-BFGS.", "t", 1e-7);

PARAM_DOUBLE_IN("step_size", "Step size for stochastic gradient descent "
    "(alpha).", "a", 0.01);
PARAM_FLAG("linear_scan", "Don't shuffle the order in which data points are "
    "visited for SGD or mini-batch SGD.", "L");
PARAM_INT_IN("batch_size", "Batch size for mini-batch SGD.", "b", 50);

PARAM_INT_IN("num_basis", "Number of memory points to be stored for L-BFGS.",
    "B", 5);
PARAM_DOUBLE_IN("armijo_constant", "Armijo constant for L-BFGS.", "A", 1e-4);
PARAM_DOUBLE_IN("wolfe", "Wolfe condition parameter for L-BFGS.", "w", 0.9);
PARAM_INT_IN("max_line_search_trials", "Maximum number of line search trials "
    "for L-BFGS.", "T", 50);
PARAM_DOUBLE_IN("min_step", "Minimum step of line search for L-BFGS.", "m",
    1e-20);
PARAM_DOUBLE_IN("max_step", "Maximum step of line search for L-BFGS.", "M",
    1e20);

PARAM_INT_IN("seed", "Random seed.  If 0, 'std::time(NULL)' is used.", "s", 0);

using namespace mlpack;
using namespace mlpack::nca;
using namespace mlpack::metric;
using namespace mlpack::util;
using namespace std;

static void mlpackMain()
{
  if (IO::GetParam<int>("seed") != 0)
    math::RandomSeed((size_t) IO::GetParam<int>("seed"));
  else
    math::RandomSeed((size_t) std::time(NULL));

  RequireAtLeastOnePassed({ "output" }, false, "no output will be saved");

  const string optimizerType = IO::GetParam<string>("optimizer");
  RequireParamInSet<string>("optimizer", { "sgd", "lbfgs" },
      true, "unknown optimizer type");

  // Warn on unused parameters.
  if (optimizerType == "sgd")
  {
    ReportIgnoredParam("num_basis", "L-BFGS optimizer is not being used");
    ReportIgnoredParam("armijo_constant", "L-BFGS optimizer is not being used");
    ReportIgnoredParam("wolfe", "L-BFGS optimizer is not being used");
    ReportIgnoredParam("max_line_search_trials",
        "L-BFGS optimizer is not being used");
    ReportIgnoredParam("min_step", "L-BFGS optimizer is not being used");
    ReportIgnoredParam("max_step", "L-BFGS optimizer is not being used");
    ReportIgnoredParam("batch_size", "L-BFGS optimizer is not being used");
  }
  else if (optimizerType == "lbfgs")
  {
    ReportIgnoredParam("step_size", "SGD optimizer is not being used");
    ReportIgnoredParam("linear_scan", "SGD optimizer is not being used");
    ReportIgnoredParam("batch_size", "SGD optimizer is not being used");
  }

  const double stepSize = IO::GetParam<double>("step_size");
  const size_t maxIterations = (size_t) IO::GetParam<int>("max_iterations");
  const double tolerance = IO::GetParam<double>("tolerance");
  const bool normalize = IO::HasParam("normalize");
  const bool shuffle = !IO::HasParam("linear_scan");
  const int numBasis = IO::GetParam<int>("num_basis");
  const double armijoConstant = IO::GetParam<double>("armijo_constant");
  const double wolfe = IO::GetParam<double>("wolfe");
  const int maxLineSearchTrials = IO::GetParam<int>("max_line_search_trials");
  const double minStep = IO::GetParam<double>("min_step");
  const double maxStep = IO::GetParam<double>("max_step");
  const size_t batchSize = (size_t) IO::GetParam<int>("batch_size");

  // Load data.
  arma::mat data = std::move(IO::GetParam<arma::mat>("input"));

  // Do we want to load labels separately?
  arma::Row<size_t> rawLabels(data.n_cols);
  if (IO::HasParam("labels"))
  {
    rawLabels = std::move(IO::GetParam<arma::Row<size_t>>("labels"));

    if (rawLabels.n_elem != data.n_cols)
    {
      Log::Fatal << "The number of labels (" << rawLabels.n_elem << ") must "
          << "match the number of points (" << data.n_cols << ")!" << endl;
    }
  }
  else
  {
    Log::Info << "Using last column of input dataset as labels." << endl;
    for (size_t i = 0; i < data.n_cols; ++i)
      rawLabels[i] = (size_t) data(data.n_rows - 1, i);

    data.shed_row(data.n_rows - 1);
  }

  // Now, normalize the labels.
  arma::Col<size_t> mappings;
  arma::Row<size_t> labels;
  data::NormalizeLabels(rawLabels, labels, mappings);

  arma::mat distance;

  // Normalize the data, if necessary.
  if (normalize)
  {
    // Find the minimum and maximum values for each dimension.
    arma::vec ranges = arma::max(data, 1) - arma::min(data, 1);
    for (size_t d = 0; d < ranges.n_elem; ++d)
      if (ranges[d] == 0.0)
        ranges[d] = 1; // A range of 0 produces NaN later on.

    distance = diagmat(1.0 / ranges);
    Log::Info << "Using normalized starting point for optimization."
        << endl;
  }
  else
  {
    distance.eye();
  }

  // Now create the NCA object and run the optimization.
  if (optimizerType == "sgd")
  {
    NCA<LMetric<2> > nca(data, labels);
    nca.Optimizer().StepSize() = stepSize;
    nca.Optimizer().MaxIterations() = maxIterations;
    nca.Optimizer().Tolerance() = tolerance;
    nca.Optimizer().Shuffle() = shuffle;
    nca.Optimizer().BatchSize() = batchSize;

    nca.LearnDistance(distance);
  }
  else if (optimizerType == "lbfgs")
  {
    NCA<LMetric<2>, ens::L_BFGS> nca(data, labels);
    nca.Optimizer().NumBasis() = numBasis;
    nca.Optimizer().MaxIterations() = maxIterations;
    nca.Optimizer().ArmijoConstant() = armijoConstant;
    nca.Optimizer().Wolfe() = wolfe;
    nca.Optimizer().MinGradientNorm() = tolerance;
    nca.Optimizer().MaxLineSearchTrials() = maxLineSearchTrials;
    nca.Optimizer().MinStep() = minStep;
    nca.Optimizer().MaxStep() = maxStep;

    nca.LearnDistance(distance);
  }

  // Save the output.
  if (IO::HasParam("output"))
    IO::GetParam<arma::mat>("output") = std::move(distance);
}<|MERGE_RESOLUTION|>--- conflicted
+++ resolved
@@ -92,15 +92,6 @@
     "mlpack L-BFGS documentation (in lbfgs.hpp) or the vast set of published "
     "literature on L-BFGS."
     "\n\n"
-<<<<<<< HEAD
-    "By default, the SGD optimizer is used.",
-    // Example.
-    "",
-    SEE_ALSO("@lmnn", "#lmnn"),
-    SEE_ALSO("Neighbourhood components analysis on Wikipedia",
-        "https://en.wikipedia.org/wiki/Neighbourhood_components_analysis"),
-    SEE_ALSO("Neighbourhood components analysis (pdf)",
-=======
     "By default, the SGD optimizer is used.");
 
 // See also...
@@ -108,7 +99,6 @@
 BINDING_SEE_ALSO("Neighbourhood components analysis on Wikipedia",
         "https://en.wikipedia.org/wiki/Neighbourhood_components_analysis");
 BINDING_SEE_ALSO("Neighbourhood components analysis (pdf)",
->>>>>>> e5d138a3
         "http://papers.nips.cc/paper/2566-neighbourhood-components-"
         "analysis.pdf");
 BINDING_SEE_ALSO("mlpack::nca::NCA C++ class documentation",
