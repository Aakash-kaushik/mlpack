--- conflicted
+++ resolved
@@ -532,22 +532,12 @@
                                         arma::vec& prevForwardLogProb,
                                         arma::vec& forwardLogProb) const
 {
-<<<<<<< HEAD
-    if (t == 0)
-    {
-        ForwardAtT0(emissionLogProb, logScale, forwardLogProb);
-    }
-    else
-    {
-        double curLogSacle;
-=======
     double curLogSacle;
     if(prevForwardLogProb.empty()){
         //start os sequence or time t=0
         ForwardAtT0(emissionLogProb, curLogSacle, forwardLogProb);
     }
     else{
->>>>>>> ec281c20
         ForwardAtTn(emissionLogProb, curLogSacle,
                     prevForwardLogProb, forwardLogProb);
     }
