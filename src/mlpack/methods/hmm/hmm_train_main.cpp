--- conflicted
+++ resolved
@@ -303,15 +303,6 @@
       HMM<DiscreteDistribution> hmm(size_t(states),
           DiscreteDistribution(maxEmission), tolerance);
 
-<<<<<<< HEAD
-      // Initialize with random starting point.
-      if (CLI::HasParam("random_initialization"))
-      {
-        hmm.Transition().randu();
-        for (size_t c = 0; c < hmm.Transition().n_cols; ++c)
-          hmm.Transition().col(c) /= arma::accu(hmm.Transition().col(c));
-      }
-
       // Initialize emissions using the distribution of the full data.
       DiscreteDistribution sampleEmission;
       if (trainSeq.size() > 1)
@@ -342,8 +333,6 @@
       for (size_t e = 0; e < hmm.Transition().n_cols; ++e)
         hmm.Emission()[e] = sampleEmission;
 
-=======
->>>>>>> c76f5ac9
       // Now train it.  Pass the already-loaded training data.
       Train::Apply(hmm, &trainSeq);
     }
@@ -362,15 +351,6 @@
       HMM<GaussianDistribution> hmm(size_t(states),
           GaussianDistribution(dimensionality), tolerance);
 
-<<<<<<< HEAD
-      // Initialize with random starting point.
-      if (CLI::HasParam("random_initialization"))
-      {
-        hmm.Transition().randu();
-        for (size_t c = 0; c < hmm.Transition().n_cols; ++c)
-          hmm.Transition().col(c) /= arma::accu(hmm.Transition().col(c));
-      }
-
       // Initialize emissions using the distribution of the full data.
       GaussianDistribution sampleEmission;
       if (trainSeq.size() > 1)
@@ -401,8 +381,6 @@
       for (size_t e = 0; e < hmm.Transition().n_cols; ++e)
         hmm.Emission()[e] = sampleEmission;
 
-=======
->>>>>>> c76f5ac9
       // Now train it.
       Train::Apply(hmm, &trainSeq);
     }
@@ -424,15 +402,6 @@
       // Create HMM object.
       HMM<GMM> hmm(size_t(states), GMM(size_t(gaussians), dimensionality),
           tolerance);
-
-<<<<<<< HEAD
-      // Initialize with random starting point.
-      if (CLI::HasParam("random_initialization"))
-      {
-        hmm.Transition().randu();
-        for (size_t c = 0; c < hmm.Transition().n_cols; ++c)
-          hmm.Transition().col(c) /= arma::accu(hmm.Transition().col(c));
-      }
 
       // Initialize emissions using the distribution of the full data.
       // Super-simple emission training: we don't want it to take long at all.
@@ -469,8 +438,6 @@
       // Now train it.
       Train::Apply(hmm, &trainSeq);
 
-=======
->>>>>>> c76f5ac9
       // Issue a warning if the user didn't give labels.
       if (!CLI::HasParam("labels_file"))
         Log::Warn << "Unlabeled training of GMM HMMs is almost certainly not "
