--- conflicted
+++ resolved
@@ -61,15 +61,10 @@
     " an initial dictionary for the optimization, with the " +
     PRINT_PARAM_STRING("initial_dictionary") + " parameter.  An input model may"
     " be specified with the " + PRINT_PARAM_STRING("input_model") +
-<<<<<<< HEAD
-    " parameter.",
-    // Example.
-=======
     " parameter.");
 
 // Example.
 BINDING_EXAMPLE(
->>>>>>> e5d138a3
     "As an example, to build a sparse coding model on the dataset " +
     PRINT_DATASET("data") + " using 200 atoms and an l1-regularization "
     "parameter of 0.1, saving the model into " + PRINT_MODEL("model") + ", use "
