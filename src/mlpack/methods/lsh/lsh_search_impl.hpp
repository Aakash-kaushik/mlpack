--- conflicted
+++ resolved
@@ -369,14 +369,15 @@
 
   Log::Assert(hashVec.n_elem == numTablesToSearch);
 
-  // Count number of points hashed in the same bucket as the query
+  // Count number of points hashed in the same bucket as the query.
   size_t maxNumPoints = 0;
-  for (size_t i = 0; i < numTablesToSearch; ++i) //For all tables
-  {
-    size_t hashInd = (size_t) hashVec[i]; //find query's bucket
-    maxNumPoints += bucketContentSize[hashInd]; //count bucket contents
-  }
-
+  for (size_t i = 0; i < numTablesToSearch; ++i)
+  {
+    const size_t hashInd = (size_t) hashVec[i];
+    const size_t tableRow = bucketRowInHashTable[hashInd];
+    if (tableRow != secondHashSize)
+      maxNumPoints += bucketContentSize[tableRow];
+  }
 
   // There are two ways to proceed here:
   // Either allocate a maxNumPoints-size vector, place all candidates, and run
@@ -391,7 +392,6 @@
 
   if (selectivity > cutoff)
   {
-<<<<<<< HEAD
     // Heuristic: larger maxNumPoints means we should use find() because it
     // should be faster.
     // Reference points hashed in the same bucket as the query are set to >0.
@@ -400,28 +400,13 @@
 
     for (size_t i = 0; i < hashVec.n_elem; ++i)
     {
-      size_t hashInd = (size_t) hashVec[i];
-
-      if (bucketContentSize[hashInd] > 0)
-      {
-        // Pick the indices in the bucket corresponding to hashInd.
-        size_t tableRow = bucketRowInHashTable[hashInd];
-        assert(tableRow < secondHashSize);
-        assert(tableRow < secondHashTable.n_rows);
-
-        for (size_t j = 0; j < bucketContentSize[hashInd]; ++j)
-          refPointsConsidered[secondHashTable(tableRow, j)]++;
-      }
-=======
-    const size_t hashInd = (size_t) hashVec[i];
-    const size_t tableRow = bucketRowInHashTable[hashInd];
-
-    if ((tableRow != secondHashSize) && (bucketContentSize[tableRow] > 0))
-    {
+      const size_t hashInd = (size_t) hashVec[i];
+      const size_t tableRow = bucketRowInHashTable[hashInd];
+
       // Pick the indices in the bucket corresponding to 'hashInd'.
-      for (size_t j = 0; j < bucketContentSize[tableRow]; j++)
-        refPointsConsidered[secondHashTable[tableRow](j)]++;
->>>>>>> 9c28c08e
+      if (tableRow != secondHashSize)
+        for (size_t j = 0; j < bucketContentSize[tableRow]; j++)
+          refPointsConsidered[secondHashTable[tableRow](j)]++;
     }
 
     // Only keep reference points found in at least one bucket.
@@ -440,20 +425,13 @@
     size_t start = 0;
     for (size_t i = 0; i < numTablesToSearch; ++i) // For all tables
     {
-      size_t hashInd = (size_t) hashVec[i]; // Find the query's bucket.
-
-      if (bucketContentSize[hashInd] > 0)
-      {
-        // tableRow hash indices corresponding to query.
-        size_t tableRow = bucketRowInHashTable[hashInd];
-        assert(tableRow < secondHashSize);
-        assert(tableRow < secondHashTable.n_rows);
-
-        // This for-loop could be replaced with a vector slice (TODO).
-        // Store all secondHashTable points in the candidates set.
-        for (size_t j = 0; j < bucketContentSize[hashInd]; ++j)
-          refPointsConsideredSmall(start++) = secondHashTable(tableRow, j);
-      }
+      const size_t hashInd = (size_t) hashVec[i]; // Find the query's bucket.
+      const size_t tableRow = bucketRowInHashTable[hashInd];
+
+      // Store all secondHashTable points in the candidates set.
+      if (tableRow != secondHashSize)
+        for (size_t j = 0; j < bucketContentSize[tableRow]; ++j)
+          refPointsConsideredSmall(start++) = secondHashTable[tableRow][j];
     }
 
     // Only keep unique candidates.
