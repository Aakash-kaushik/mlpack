/**
 * @file core/util/program_doc.hpp
 * @author Yashwant Singh Parihar
 * @author Matthew Amidon
 *
 * The structure used to store a program's name, documentation, example and
 * see also.
 *
 * mlpack is free software; you may redistribute it and/or modify it under the
 * terms of the 3-clause BSD license.  You should have received a copy of the
 * 3-clause BSD license along with mlpack.  If not, see
 * http://www.opensource.org/licenses/BSD-3-Clause for more information.
 */
#ifndef MLPACK_CORE_UTIL_PROGRAM_DOC_HPP
#define MLPACK_CORE_UTIL_PROGRAM_DOC_HPP

namespace mlpack {
namespace util {

/**
 * A static object whose constructor registers program documentation with the
 * IO class.  This should not be used outside of IO itself, and you should use
 * these BINDING_NAME(), BINDING_SHORT_DESC(), BINDING_LONG_DESC(), 
 * BINDING_EXAMPLE() and BINDING_SEE_ALSO() macros to declare these objects.
 * Only correspond object should ever exist.
 *
 * @see core/util/io.hpp, mlpack::IO
 */
class ProgramName
{
 public:
  /**
   * Construct a ProgramName object.  When constructed, it will register itself
   * with IO.  A fatal error will be thrown if more than one is constructed.
   *
   * @param programName Name of the default module.
   */
  ProgramName(const std::string& programName);

  /**
   * Construct an empty ProgramName object.  (This is not meant to be used!)
   */
  ProgramName();
  
  std::string programName;
};

class ShortDescription
{
 public:
  /**
   * Construct a ShortDescription object.  When constructed, it will register
   * itself with IO.  A fatal error will be thrown if more than one is
   * constructed.
   *
   * @param shortDescription A short two-sentence description of the program,
   *     what it does, and what it is useful for.
   */
  ShortDescription(const std::string& shortDescription);

  /**
   * Construct an empty ShortDescription object.
   * (This is not meant to be used!)
   */
  ShortDescription();
  
  std::string shortDescription;
};

class LongDescription
{
 public:
  /**
   * Construct a LongDescription object. When constructed, it will register itself
   * with IO.  A fatal error will be thrown if more than one is constructed.
   *
   * @param longDescription Long string containing documentation on 
   *     what it is.  No newline characters are necessary; this is
   *     taken care of by IO later.
   */
  LongDescription(const std::function<std::string()>& longDescription);

  /**
   * Construct an empty LongDescription object.  (This is not meant to be used!)
   */
  LongDescription();
  
  std::function<std::string()> longDescription;
};

class Example
{
 public:
  /**
   * Construct a Example object.  When constructed, it will register itself
   * with IO.  A fatal error will be thrown if more than one is constructed.
   *
   * @param example Documentation on how to use the program.
   */
  Example(const std::function<std::string()>& example);

  /**
   * Construct an empty Example object.  (This is not meant to be used!)
   */
  Example();
  
  std::function<std::string()> example;
};

class SeeAlso
{
 public:
  /**
   * Construct a SeeAlso object.  When constructed, it will register itself
   * with IO.  A fatal error will be thrown if more than one is constructed.
   *
   * @param description Description of SeeAlso.
   * @param link Link of SeeAlso.
   */
  SeeAlso(const std::string& description, const std::string& link);

  /**
   * Construct an empty SeeAlso object.  (This is not meant to be used!)
   */
  SeeAlso();
<<<<<<< HEAD
  std::pair<std::string, std::string> seeAlso;
=======

  std::string description;
  std::string link;
>>>>>>> 4e04bb13
};

} // namespace util
} // namespace mlpack

#endif<|MERGE_RESOLUTION|>--- conflicted
+++ resolved
@@ -20,7 +20,7 @@
 /**
  * A static object whose constructor registers program documentation with the
  * IO class.  This should not be used outside of IO itself, and you should use
- * these BINDING_NAME(), BINDING_SHORT_DESC(), BINDING_LONG_DESC(), 
+ * these BINDING_NAME(), BINDING_SHORT_DESC(), BINDING_LONG_DESC(),
  * BINDING_EXAMPLE() and BINDING_SEE_ALSO() macros to declare these objects.
  * Only correspond object should ever exist.
  *
@@ -41,7 +41,7 @@
    * Construct an empty ProgramName object.  (This is not meant to be used!)
    */
   ProgramName();
-  
+
   std::string programName;
 };
 
@@ -63,7 +63,7 @@
    * (This is not meant to be used!)
    */
   ShortDescription();
-  
+
   std::string shortDescription;
 };
 
@@ -74,7 +74,7 @@
    * Construct a LongDescription object. When constructed, it will register itself
    * with IO.  A fatal error will be thrown if more than one is constructed.
    *
-   * @param longDescription Long string containing documentation on 
+   * @param longDescription Long string containing documentation on
    *     what it is.  No newline characters are necessary; this is
    *     taken care of by IO later.
    */
@@ -84,7 +84,7 @@
    * Construct an empty LongDescription object.  (This is not meant to be used!)
    */
   LongDescription();
-  
+
   std::function<std::string()> longDescription;
 };
 
@@ -103,7 +103,7 @@
    * Construct an empty Example object.  (This is not meant to be used!)
    */
   Example();
-  
+
   std::function<std::string()> example;
 };
 
@@ -123,13 +123,9 @@
    * Construct an empty SeeAlso object.  (This is not meant to be used!)
    */
   SeeAlso();
-<<<<<<< HEAD
-  std::pair<std::string, std::string> seeAlso;
-=======
 
   std::string description;
   std::string link;
->>>>>>> 4e04bb13
 };
 
 } // namespace util
