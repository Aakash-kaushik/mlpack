# mlpack test executable.
add_executable(mlpack_test
  activation_functions_test.cpp
  ada_delta_test.cpp
  ada_grad_test.cpp
  adaboost_test.cpp
  adam_test.cpp
  akfn_test.cpp
  aknn_test.cpp
  ann_layer_test.cpp
  arma_extend_test.cpp
  armadillo_svd_test.cpp
  async_learning_test.cpp
  aug_lagrangian_test.cpp
  augmented_rnns_tasks_test.cpp
  binarize_test.cpp
  block_krylov_svd_test.cpp
  cf_test.cpp
  cli_binding_test.cpp
  cli_test.cpp
  cmaes_test.cpp
  cne_test.cpp
  convolution_test.cpp
  convolutional_network_test.cpp
  cosine_tree_test.cpp
  cv_test.cpp
  dbscan_test.cpp
  decision_stump_test.cpp
  decision_tree_test.cpp
  det_test.cpp
  distribution_test.cpp
  drusilla_select_test.cpp
  emst_test.cpp
  fastmks_test.cpp
  feedforward_network_test.cpp
  frankwolfe_test.cpp
  gmm_test.cpp
  gradient_clipping_test.cpp
  gradient_descent_test.cpp
  hmm_test.cpp
  hoeffding_tree_test.cpp
  hpt_test.cpp
  hyperplane_test.cpp
  imputation_test.cpp
  init_rules_test.cpp
<<<<<<< HEAD
  katyusha_test.cpp
=======
  iqn_test.cpp
>>>>>>> 7ed1c228
  kernel_pca_test.cpp
  kernel_test.cpp
  kernel_traits_test.cpp
  kfn_test.cpp
  kmeans_test.cpp
  knn_test.cpp
  krann_search_test.cpp
  ksinit_test.cpp
  lars_test.cpp
  lbfgs_test.cpp
  lin_alg_test.cpp
  line_search_test.cpp
  linear_regression_test.cpp
  load_save_test.cpp
  local_coordinate_coding_test.cpp
  log_test.cpp
  logistic_regression_test.cpp
  lrsdp_test.cpp
  lsh_test.cpp
  main_tests/decision_tree_test.cpp
  main_tests/emst_test.cpp
  main_tests/linear_regression_test.cpp
  main_tests/pca_test.cpp
  main_tests/preprocess_binarize_test.cpp
  main_tests/preprocess_imputer_test.cpp
  main_tests/preprocess_split_test.cpp
  main_tests/test_helper.hpp
  math_test.cpp
  matrix_completion_test.cpp
  maximal_inputs_test.cpp
  mean_shift_test.cpp
  metric_test.cpp
  mlpack_test.cpp
  mock_categorical_data.hpp
  momentum_sgd_test.cpp
  nbc_test.cpp
  nca_test.cpp
  nmf_test.cpp
  nystroem_method_test.cpp
  octree_test.cpp
  parallel_sgd_test.cpp
  pca_test.cpp
  perceptron_test.cpp
  prefixedoutstream_test.cpp
  proximal_test.cpp
  python_binding_test.cpp
  q_learning_test.cpp
  qdafn_test.cpp
  quic_svd_test.cpp
  radical_test.cpp
  random_forest_test.cpp
  random_test.cpp
  randomized_svd_test.cpp
  range_search_test.cpp
  rectangle_tree_test.cpp
  recurrent_network_test.cpp
  regularized_svd_test.cpp
  rl_components_test.cpp
  rmsprop_test.cpp
  sa_test.cpp
  scd_test.cpp
  sdp_primal_dual_test.cpp
  serialization.cpp
  serialization.hpp
  serialization_test.cpp
  sfinae_test.cpp
  sgd_test.cpp
  sgdr_test.cpp
  smorms3_test.cpp
  snapshot_ensembles.cpp
  softmax_regression_test.cpp
  sort_policy_test.cpp
  spalera_sgd_test.cpp
  sparse_autoencoder_test.cpp
  sparse_coding_test.cpp
  spill_tree_test.cpp
  split_data_test.cpp
  svd_batch_test.cpp
  svd_incremental_test.cpp
  termination_policy_test.cpp
  test_tools.hpp
  timer_test.cpp
  tree_test.cpp
  tree_traits_test.cpp
  ub_tree_test.cpp
  union_find_test.cpp
  vantage_point_tree_test.cpp
)

# Link dependencies of test executable.
target_link_libraries(mlpack_test
  mlpack
  ${BOOST_unit_test_framework_LIBRARY}
)

set_target_properties(mlpack_test PROPERTIES COTIRE_CXX_PREFIX_HEADER_INIT "../core.hpp")
cotire(mlpack_test)

# Copy test data into right place.
add_custom_command(TARGET mlpack_test
  POST_BUILD
  COMMAND ${CMAKE_COMMAND} -E copy_directory ${CMAKE_CURRENT_SOURCE_DIR}/data/
      ${PROJECT_BINARY_DIR}
)
add_custom_command(TARGET mlpack_test
  POST_BUILD
  COMMAND ${CMAKE_COMMAND} -E tar xjpf mnist_first250_training_4s_and_9s.tar.bz2
  WORKING_DIRECTORY ${PROJECT_BINARY_DIR}
)

# The list of long running parallel tests
set(parallel_tests
  "AsyncLearningTest"
  "SdpPrimalDualTest;SVDIncrementalTest;SVDBatchTest;"
  "LocalCoordinateCodingTest;FeedForwardNetworkTest;SparseAutoencoderTest;"
  "GMMTest;CFTest;ConvolutionalNetworkTest;HMMTest;LARSTest;"
  "LogisticRegressionTest")

# Add tests to the testing framework
# Get the list of sources from the test target
get_target_property(test_sources mlpack_test SOURCES)

# Go through the list of test sources and parse the test suite name
foreach(test_file ${test_sources})
  # Regex for parsing files with AUTO_TEST_SUITE
  file(STRINGS ${test_file} test_suite REGEX "BOOST_AUTO_TEST_SUITE\\(.*")
  if(NOT "${test_suite}" STREQUAL "")
    # Get the substring of test_suite within brackets in test_name
    string(REGEX MATCH "\\(.*\\)" test_name ${test_suite})
    # Get the substring excluding the brackets, by calculating the indices
    string(LENGTH ${test_name} end_idx)
    math(EXPR end_idx "${end_idx} - 2")
    string(SUBSTRING ${test_name} "1" ${end_idx} test)
    # Add the test to the testing tool, test is the name of the test suite
    add_test(NAME ${test} COMMAND mlpack_test -t ${test} WORKING_DIRECTORY
      ${CMAKE_BINARY_DIR})
  endif()
  # Regex for parsing files with FIXTURE_TEST_SUITE similarly
  file(STRINGS ${test_file} test_suite REGEX "BOOST_FIXTURE_TEST_SUITE\\(.*,")
  if(NOT "${test_suite}" STREQUAL "")
    # Get the substring of test_suite within brackets and comma in test_name
    string(REGEX MATCH "\\(.*," test_name ${test_suite})
    string(LENGTH ${test_name} end_idx)
    math(EXPR end_idx "${end_idx} - 2")
    string(SUBSTRING ${test_name} "1" ${end_idx} test)
    add_test(NAME ${test} COMMAND mlpack_test -t ${test} WORKING_DIRECTORY
      ${CMAKE_BINARY_DIR})
  endif()
endforeach()

# Use RUN_SERIAL for long running parallel tests
set_tests_properties(${parallel_tests} PROPERTIES RUN_SERIAL TRUE)<|MERGE_RESOLUTION|>--- conflicted
+++ resolved
@@ -43,11 +43,8 @@
   hyperplane_test.cpp
   imputation_test.cpp
   init_rules_test.cpp
-<<<<<<< HEAD
   katyusha_test.cpp
-=======
   iqn_test.cpp
->>>>>>> 7ed1c228
   kernel_pca_test.cpp
   kernel_test.cpp
   kernel_traits_test.cpp
