--- conflicted
+++ resolved
@@ -323,16 +323,6 @@
   {
     if (T::is_row || T::is_col)
     {
-<<<<<<< HEAD
-      std::cout << prefix << d.name << "_tuple = to_matrix("
-          << d.name << ", dtype=" << GetNumpyType<typename T::elem_type>()
-          << ", copy=CLI.HasParam('copy_all_inputs'))" << std::endl;
-      std::cout << prefix << "if len(" << d.name << "_tuple[0].shape) > 1:"
-          << std::endl;
-      std::cout << prefix << "  if " << d.name << "_tuple[0]"
-          << ".shape[0] == 1 or " << d.name << "_tuple[0].shape[1] == 1:"
-          << std::endl;
-=======
       std::cout << prefix << d.name << "_tuple = to_matrix(" << d.name
           << ", dtype=" << GetNumpyType<typename T::elem_type>()
           << ", copy=CLI.HasParam('copy_all_inputs'))" << std::endl;
@@ -340,7 +330,6 @@
           << std::endl;
       std::cout << prefix << "  if " << d.name << "_tuple[0].shape[0] == 1 or "
           << d.name << "_tuple[0].shape[1] == 1:" << std::endl;
->>>>>>> 6aee9ecb
       std::cout << prefix << "    " << d.name << "_tuple[0].shape = ("
           << d.name << "_tuple[0].size,)" << std::endl;
       std::cout << prefix << d.name << "_mat = arma_numpy.numpy_to_"
@@ -349,24 +338,14 @@
       std::cout << prefix << "SetParam[" << GetCythonType<T>(d)
           << "](<const string> '" << d.name << "', dereference("
           << d.name << "_mat))"<< std::endl;
-<<<<<<< HEAD
-      std::cout << prefix << "CLI.SetPassed(<const string> '" << d.name
-          << "')" << std::endl;
-=======
       std::cout << prefix << "CLI.SetPassed(<const string> '" << d.name << "')"
           << std::endl;
->>>>>>> 6aee9ecb
       std::cout << prefix << "del " << d.name << "_mat" << std::endl;
     }
     else
     {
-<<<<<<< HEAD
-      std::cout << prefix << d.name << "_tuple = to_matrix("
-          << d.name << ", dtype=" << GetNumpyType<typename T::elem_type>()
-=======
       std::cout << prefix << d.name << "_tuple = to_matrix(" << d.name
           << ", dtype=" << GetNumpyType<typename T::elem_type>()
->>>>>>> 6aee9ecb
           << ", copy=CLI.HasParam('copy_all_inputs'))" << std::endl;
       std::cout << prefix << "if len(" << d.name << "_tuple[0].shape) > 2:"
           << std::endl;
@@ -376,17 +355,10 @@
           << GetArmaType<T>() << "_" << GetNumpyTypeChar<T>() << "(" << d.name
           << "_tuple[0], " << d.name << "_tuple[1])" << std::endl;
       std::cout << prefix << "SetParam[" << GetCythonType<T>(d)
-<<<<<<< HEAD
-          << "](<const string> '" << d.name << "', dereference("
-          << d.name << "_mat))"<< std::endl;
-      std::cout << prefix << "CLI.SetPassed(<const string> '" << d.name
-          << "')" << std::endl;
-=======
           << "](<const string> '" << d.name << "', dereference(" << d.name
           << "_mat))" << std::endl;
       std::cout << prefix << "CLI.SetPassed(<const string> '" << d.name << "')"
           << std::endl;
->>>>>>> 6aee9ecb
       std::cout << prefix << "del " << d.name << "_mat" << std::endl;
     }
   }
