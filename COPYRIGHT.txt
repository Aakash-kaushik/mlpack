Format: http://www.debian.org/doc/packaging-manuals/copyright-format/1.0/
Upstream-Name: mlpack
Upstream-Contact: Ryan Curtin <ryan@ratml.org>
Source:
  http://www.mlpack.org/
  git://github.com/mlpack/mlpack.git

Files: *
Copyright:
  Copyright 2008-2018, Ryan Curtin <ryan@ratml.org>
  Copyright 2008-2013, Bill March <march@gatech.edu>
  Copyright 2008-2012, Dongryeol Lee <dongryel@cc.gatech.edu>
  Copyright 2008-2013, Nishant Mehta <niche@cc.gatech.edu>
  Copyright 2008-2013, Parikshit Ram <p.ram@gatech.edu>
  Copyright 2010-2012, James Cline <james.cline@gatech.edu>
  Copyright 2010-2013, Sterling Peet <sterling.peet@gatech.edu>
  Copyright 2011-2012, Matthew Amidon <mamidon@gatech.edu>
  Copyright 2011-2012, Neil Slagle <npslagle@gmail.com>
  Copyright 2011, Ajinkya Kale <kaleajinkya@gmail.com>
  Copyright 2011, Vlad Grantcharov <vlad321@gatech.edu>
  Copyright 2011, Noah Kauffman <notoriousnoah@gmail.com>
  Copyright 2012, Rajendran Mohan <rmohan88@gatech.edu>
  Copyright 2012, Trironk Kiatkungwanglai <trironk@gmail.com>
  Copyright 2012, Patrick Mason <patrick.s.mason@gmail.com>
  Copyright 2013-2018, Marcus Edel <marcus.edel@fu-berlin.de>
  Copyright 2013, Mudit Raj Gupta <mudit.raaj.gupta@gmail.com>
  Copyright 2013, Sumedh Ghaisas <sumedhghaisas@gmail.com>
  Copyright 2014, Michael Fox <michaelfox99@gmail.com>
  Copyright 2014, Ryan Birmingham <birm@gatech.edu>
  Copyright 2014, Siddharth Agrawal <siddharth.950@gmail.com>
  Copyright 2014, Saheb Motiani <saheb210692@gmail.com>
  Copyright 2014, Yash Vadalia <yashdv@gmail.com>
  Copyright 2014, Abhishek Laddha <laddhaabhishek11@gmail.com>
  Copyright 2014, Vahab Akbarzadeh <v.akbarzadeh@gmail.com>
  Copyright 2014, Andrew Wells <andrewmw94@gmail.com>
  Copyright 2014, Zhihao Lou <lzh1984@gmail.com>
  Copyright 2014, Udit Saxena <saxenda.udit@gmail.com>
  Copyright 2014-2015, Stephen Tu <tu.stephenl@gmail.com>
  Copyright 2014-2015, Jaskaran Singh <jaskaranvirdi@ymail.com>
  Copyright 2015&2017, Shangtong Zhang <zhangshangtong.cpp@gmail.com>
  Copyright 2015, Hritik Jain <hritik.jain.cse13@itbhu.ac.in>
  Copyright 2015, Vladimir Glazachev <glazachev.vladimir@gmail.com>
  Copyright 2015, QiaoAn Chen <kazenoyumechen@gmail.com>
  Copyright 2015, Janzen Brewer <jahabrewer@gmail.com>
  Copyright 2015, Trung Dinh <dinhanhtrung@gmail.com>
  Copyright 2015-2017, Tham Ngap Wei <thamngapwei@gmail.com>
  Copyright 2015, Grzegorz Krajewski <krajekg@gmail.com>
  Copyright 2015, Joseph Mariadassou <joe.mariadassou@gmail.com>
  Copyright 2015, Pavel Zhigulin <pashaworking@gmail.com>
  Copyright 2016, Andy Fang <AndyFang.DZ@gmail.com>
  Copyright 2016, Barak Pearlmutter <barak+git@pearlmutter.net>
  Copyright 2016, Ivari Horm <ivari@risk.ee>
  Copyright 2016, Dhawal Arora <d.p.arora1@gmail.com>
  Copyright 2016, Alexander Leinoff <alexander-leinoff@uiowa.edu>
  Copyright 2016, Palash Ahuja <abhor902@gmail.com>
  Copyright 2016, Yannis Mentekidis <mentekid@gmail.com>
  Copyright 2016, Ranjan Mondal <ranjan.rev@gmail.com>
  Copyright 2016, Mikhail Lozhnikov <lozhnikovma@gmail.com>
  Copyright 2016, Marcos Pividori <marcos.pividori@gmail.com>
  Copyright 2016, Keon Kim <kwk236@gmail.com>
  Copyright 2016, Nilay Jain <nilayjain13@gmail.com>
  Copyright 2016, Peter Lehner <peter.lehner@dlr.de>
  Copyright 2016, Anuraj Kanodia <akanuraj200@gmail.com>
  Copyright 2016, Ivan Georgiev <ivan@jonan.info>
  Copyright 2016, Shikhar Bhardwaj <shikharbhardwaj68@gmail.com>
  Copyright 2016, Yashu Seth <yashuseth2503@gmail.com>
  Copyright 2016, Mike Izbicki <mike@izbicki.me>
  Copyright 2017, Sudhanshu Ranjan <sranjan.sud@gmail.com>
  Copyright 2017, Piyush Jaiswal <piyush.jaiswal@st.niituniversity.in>
  Copyright 2017, Dinesh Raj <dinu.iota@gmail.com>
  Copyright 2017, Vivek Pal <vivekpal.dtu@gmail.com>
  Copyright 2017, Prasanna Patil <prasannapatil08@gmail.com>
  Copyright 2017, Lakshya Agrawal <zeeshan.lakshya@gmail.com>
  Copyright 2017, Praveen Ch <chvsp972911@gmail.com>
  Copyright 2017, Kirill Mishchenko <ki.mishchenko@gmail.com>
  Copyright 2017, Abhinav Moudgil <abhinavmoudgil95@gmail.com>
  Copyright 2017, Thyrix Yang <thyrixyang@gmail.com>
  Copyright 2017, Sagar B Hathwar <sagarbhathwar@gmail.com>
  Copyright 2017, Nishanth Hegde <hegde.nishanth@gmail.com>
  Copyright 2017, Parminder Singh <parmsingh101@gmail.com>
  Copyright 2017, CodeAi <benjamin.bales@assrc.us>
  Copyright 2017, Franciszek Stokowacki <franek.stokowacki@gmail.com>
  Copyright 2017, Samikshya Chand <samikshya289@gmail.com>
  Copyright 2017, N Rajiv Vaidyanathan <rajivvaidyanathan4@gmail.com>
  Copyright 2017, Kartik Nighania <kartiknighania@gmail.com>
  Copyright 2017-2018, Eugene Freyman <evg.freyman@gmail.com>
  Copyright 2017, Manish Kumar <manish887kr@gmail.com>
  Copyright 2017, Haritha Sreedharan Nair <haritha1313@gmail.com>
  Copyright 2017&2018, Sourabh Varshney <sourabhvarshney111@gmail.com>
  Copyright 2018, Projyal Dev <projyal@gmail.com>
  Copyright 2018, Nikhil Goel <nikhilgoel199797@gmail.com>
  Copyright 2018, Shikhar Jaiswal <jaiswalshikhar87@gmail.com>
  Copyright 2018, B Kartheek Reddy <bkartheekreddy@gmail.com>
<<<<<<< HEAD
  Copyright 2018, Wenhao Huang <wenhao.huang.work@gmail.com>
=======
  Copyright 2018, Atharva Khandait <akhandait45@gmail.com>
>>>>>>> 6c3f84b5

License: BSD-3-clause
  All rights reserved.
  .
  Redistribution and use of mlpack in source and binary forms, with or without
  modification, are permitted provided that the following conditions are met:
  .
  1. Redistributions of source code must retain the above copyright notice, this
  list of conditions and the following disclaimer.
  .
  2. Redistributions in binary form must reproduce the above copyright notice,
  this list of conditions and the following disclaimer in the documentation and/or
  other materials provided with the distribution.
  .
  3. Neither the name of the copyright holder nor the names of its contributors
  may be used to endorse or promote products derived from this software without
  specific prior written permission.
  .
  THIS SOFTWARE IS PROVIDED BY THE COPYRIGHT HOLDERS AND CONTRIBUTORS "AS IS" AND
  ANY EXPRESS OR IMPLIED WARRANTIES, INCLUDING, BUT NOT LIMITED TO, THE IMPLIED
  WARRANTIES OF MERCHANTABILITY AND FITNESS FOR A PARTICULAR PURPOSE ARE
  DISCLAIMED. IN NO EVENT SHALL THE COPYRIGHT HOLDER OR CONTRIBUTORS BE LIABLE FOR
  ANY DIRECT, INDIRECT, INCIDENTAL, SPECIAL, EXEMPLARY, OR CONSEQUENTIAL DAMAGES
  (INCLUDING, BUT NOT LIMITED TO, PROCUREMENT OF SUBSTITUTE GOODS OR SERVICES;
  LOSS OF USE, DATA, OR PROFITS; OR BUSINESS INTERRUPTION) HOWEVER CAUSED AND ON
  ANY THEORY OF LIABILITY, WHETHER IN CONTRACT, STRICT LIABILITY, OR TORT
  (INCLUDING NEGLIGENCE OR OTHERWISE) ARISING IN ANY WAY OUT OF THE USE OF THIS
  SOFTWARE, EVEN IF ADVISED OF THE POSSIBILITY OF SUCH DAMAGE.<|MERGE_RESOLUTION|>--- conflicted
+++ resolved
@@ -91,11 +91,8 @@
   Copyright 2018, Nikhil Goel <nikhilgoel199797@gmail.com>
   Copyright 2018, Shikhar Jaiswal <jaiswalshikhar87@gmail.com>
   Copyright 2018, B Kartheek Reddy <bkartheekreddy@gmail.com>
-<<<<<<< HEAD
+  Copyright 2018, Atharva Khandait <akhandait45@gmail.com>
   Copyright 2018, Wenhao Huang <wenhao.huang.work@gmail.com>
-=======
-  Copyright 2018, Atharva Khandait <akhandait45@gmail.com>
->>>>>>> 6c3f84b5
 
 License: BSD-3-clause
   All rights reserved.
