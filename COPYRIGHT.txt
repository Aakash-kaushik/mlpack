Format: http://www.debian.org/doc/packaging-manuals/copyright-format/1.0/
Upstream-Name: mlpack
Upstream-Contact: Ryan Curtin <ryan@ratml.org>
Source:
  http://www.mlpack.org/
  git://github.com/mlpack/mlpack.git

Files: *
Copyright:
  Copyright 2008-2017, Ryan Curtin <ryan@ratml.org>
  Copyright 2008-2013, Bill March <march@gatech.edu>
  Copyright 2008-2012, Dongryeol Lee <dongryel@cc.gatech.edu>
  Copyright 2008-2013, Nishant Mehta <niche@cc.gatech.edu>
  Copyright 2008-2013, Parikshit Ram <p.ram@gatech.edu>
  Copyright 2010-2012, James Cline <james.cline@gatech.edu>
  Copyright 2010-2013, Sterling Peet <sterling.peet@gatech.edu>
  Copyright 2011-2012, Matthew Amidon <mamidon@gatech.edu>
  Copyright 2011-2012, Neil Slagle <npslagle@gmail.com>
  Copyright 2011, Ajinkya Kale <kaleajinkya@gmail.com>
  Copyright 2011, Vlad Grantcharov <vlad321@gatech.edu>
  Copyright 2011, Noah Kauffman <notoriousnoah@gmail.com>
  Copyright 2012, Rajendran Mohan <rmohan88@gatech.edu>
  Copyright 2012, Trironk Kiatkungwanglai <trironk@gmail.com>
  Copyright 2012, Patrick Mason <patrick.s.mason@gmail.com>
  Copyright 2013-2017, Marcus Edel <marcus.edel@fu-berlin.de>
  Copyright 2013, Mudit Raj Gupta <mudit.raaj.gupta@gmail.com>
  Copyright 2013, Sumedh Ghaisas <sumedhghaisas@gmail.com>
  Copyright 2014, Michael Fox <michaelfox99@gmail.com>
  Copyright 2014, Ryan Birmingham <birm@gatech.edu>
  Copyright 2014, Siddharth Agrawal <siddharth.950@gmail.com>
  Copyright 2014, Saheb Motiani <saheb210692@gmail.com>
  Copyright 2014, Yash Vadalia <yashdv@gmail.com>
  Copyright 2014, Abhishek Laddha <laddhaabhishek11@gmail.com>
  Copyright 2014, Vahab Akbarzadeh <v.akbarzadeh@gmail.com>
  Copyright 2014, Andrew Wells <andrewmw94@gmail.com>
  Copyright 2014, Zhihao Lou <lzh1984@gmail.com>
  Copyright 2014, Udit Saxena <saxenda.udit@gmail.com>
  Copyright 2014-2015, Stephen Tu <tu.stephenl@gmail.com>
  Copyright 2014-2015, Jaskaran Singh <jaskaranvirdi@ymail.com>
  Copyright 2015, Shangtong Zhang <zhangshangtong.cpp@icloud.com>
  Copyright 2015, Hritik Jain <hritik.jain.cse13@itbhu.ac.in>
  Copyright 2015, Vladimir Glazachev <glazachev.vladimir@gmail.com>
  Copyright 2015, QiaoAn Chen <kazenoyumechen@gmail.com>
  Copyright 2015, Janzen Brewer <jahabrewer@gmail.com>
  Copyright 2015, Trung Dinh <dinhanhtrung@gmail.com>
  Copyright 2015-2017, Tham Ngap Wei <thamngapwei@gmail.com>
  Copyright 2015, Grzegorz Krajewski <krajekg@gmail.com>
  Copyright 2015, Joseph Mariadassou <joe.mariadassou@gmail.com>
  Copyright 2015, Pavel Zhigulin <pashaworking@gmail.com>
  Copyright 2016, Andy Fang <AndyFang.DZ@gmail.com>
  Copyright 2016, Barak Pearlmutter <barak+git@pearlmutter.net>
  Copyright 2016, Ivari Horm <ivari@risk.ee>
  Copyright 2016, Dhawal Arora <d.p.arora1@gmail.com>
  Copyright 2016, Alexander Leinoff <alexander-leinoff@uiowa.edu>
  Copyright 2016, Palash Ahuja <abhor902@gmail.com>
  Copyright 2016, Yannis Mentekidis <mentekid@gmail.com>
  Copyright 2016, Ranjan Mondal <ranjan.rev@gmail.com>
  Copyright 2016, Mikhail Lozhnikov <lozhnikovma@gmail.com>
  Copyright 2016, Marcos Pividori <marcos.pividori@gmail.com>
  Copyright 2016, Keon Kim <kwk236@gmail.com>
  Copyright 2016, Nilay Jain <nilayjain13@gmail.com>
  Copyright 2016, Peter Lehner <peter.lehner@dlr.de>
  Copyright 2016, Anuraj Kanodia <akanuraj200@gmail.com>
  Copyright 2016, Ivan Georgiev <ivan@jonan.info>
  Copyright 2016, Shikhar Bhardwaj <shikharbhardwaj68@gmail.com>
  Copyright 2016, Yashu Seth <yashuseth2503@gmail.com>
  Copyright 2016, Mike Izbicki <mike@izbicki.me>
  Copyright 2017, Sudhanshu Ranjan <sranjan.sud@gmail.com>
  Copyright 2017, Piyush Jaiswal <piyush.jaiswal@st.niituniversity.in>
  Copyright 2017, Dinesh Raj <dinu.iota@gmail.com>
  Copyright 2017, Vivek Pal <vivekpal.dtu@gmail.com>
  Copyright 2017, Prasanna Patil <prasannapatil08@gmail.com>
  Copyright 2017, Lakshya Agrawal <zeeshan.lakshya@gmail.com>
  Copyright 2017, Praveen Ch <chvsp972911@gmail.com>
  Copyright 2017, Kirill Mishchenko <ki.mishchenko@gmail.com>
<<<<<<< HEAD
  Copyright 2017, Abhinav Moudgil <abhinavmoudgil95@gmail.com>
=======
  Copyright 2017, Thyrix Yang <thyrixyang@gmail.com>
  Copyright 2017, Sagar B Hathwar <sagarbhathwar@gmail.com>
>>>>>>> ae5a06bc

License: BSD-3-clause
  All rights reserved.
  .
  Redistribution and use of mlpack in source and binary forms, with or without
  modification, are permitted provided that the following conditions are met:
  .
  1. Redistributions of source code must retain the above copyright notice, this
  list of conditions and the following disclaimer.
  .
  2. Redistributions in binary form must reproduce the above copyright notice,
  this list of conditions and the following disclaimer in the documentation and/or
  other materials provided with the distribution.
  .
  3. Neither the name of the copyright holder nor the names of its contributors
  may be used to endorse or promote products derived from this software without
  specific prior written permission.
  .
  THIS SOFTWARE IS PROVIDED BY THE COPYRIGHT HOLDERS AND CONTRIBUTORS "AS IS" AND
  ANY EXPRESS OR IMPLIED WARRANTIES, INCLUDING, BUT NOT LIMITED TO, THE IMPLIED
  WARRANTIES OF MERCHANTABILITY AND FITNESS FOR A PARTICULAR PURPOSE ARE
  DISCLAIMED. IN NO EVENT SHALL THE COPYRIGHT HOLDER OR CONTRIBUTORS BE LIABLE FOR
  ANY DIRECT, INDIRECT, INCIDENTAL, SPECIAL, EXEMPLARY, OR CONSEQUENTIAL DAMAGES
  (INCLUDING, BUT NOT LIMITED TO, PROCUREMENT OF SUBSTITUTE GOODS OR SERVICES;
  LOSS OF USE, DATA, OR PROFITS; OR BUSINESS INTERRUPTION) HOWEVER CAUSED AND ON
  ANY THEORY OF LIABILITY, WHETHER IN CONTRACT, STRICT LIABILITY, OR TORT
  (INCLUDING NEGLIGENCE OR OTHERWISE) ARISING IN ANY WAY OUT OF THE USE OF THIS
  SOFTWARE, EVEN IF ADVISED OF THE POSSIBILITY OF SUCH DAMAGE.<|MERGE_RESOLUTION|>--- conflicted
+++ resolved
@@ -73,12 +73,9 @@
   Copyright 2017, Lakshya Agrawal <zeeshan.lakshya@gmail.com>
   Copyright 2017, Praveen Ch <chvsp972911@gmail.com>
   Copyright 2017, Kirill Mishchenko <ki.mishchenko@gmail.com>
-<<<<<<< HEAD
   Copyright 2017, Abhinav Moudgil <abhinavmoudgil95@gmail.com>
-=======
   Copyright 2017, Thyrix Yang <thyrixyang@gmail.com>
   Copyright 2017, Sagar B Hathwar <sagarbhathwar@gmail.com>
->>>>>>> ae5a06bc
 
 License: BSD-3-clause
   All rights reserved.
